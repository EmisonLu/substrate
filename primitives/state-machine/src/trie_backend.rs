--- conflicted
+++ resolved
@@ -24,14 +24,7 @@
 };
 use codec::{Codec, Decode};
 use hash_db::Hasher;
-<<<<<<< HEAD
-use sp_core::{
-	storage::{ChildInfo, ChildType},
-	StateVersion,
-};
-=======
 use sp_core::storage::{ChildInfo, ChildType, StateVersion};
->>>>>>> 765cd290
 use sp_std::{boxed::Box, vec::Vec};
 use sp_trie::{
 	child_delta_trie_root, delta_trie_root, empty_child_trie_root,
@@ -307,15 +300,6 @@
 			match state_version {
 				StateVersion::V0 => {
 					let mut trie = TrieDBMutV0::new(&mut mdb, &mut root);
-<<<<<<< HEAD
-					trie.insert(b"value3", &[142]).expect("insert failed");
-					trie.insert(b"value4", &[124]).expect("insert failed");
-				},
-				StateVersion::V1 => {
-					let mut trie = TrieDBMutV1::new(&mut mdb, &mut root);
-					trie.insert(b"value3", &[142]).expect("insert failed");
-					trie.insert(b"value4", &[124]).expect("insert failed");
-=======
 					trie.insert(b"value3", &[142; 33]).expect("insert failed");
 					trie.insert(b"value4", &[124; 33]).expect("insert failed");
 				},
@@ -323,7 +307,6 @@
 					let mut trie = TrieDBMutV1::new(&mut mdb, &mut root);
 					trie.insert(b"value3", &[142; 33]).expect("insert failed");
 					trie.insert(b"value4", &[124; 33]).expect("insert failed");
->>>>>>> 765cd290
 				},
 			};
 		};
