--- conflicted
+++ resolved
@@ -36,13 +36,8 @@
 tiny-bip39 = { version = "0.8.2", optional = true }
 regex = { version = "1.5.4", optional = true }
 num-traits = { version = "0.2.8", default-features = false }
-<<<<<<< HEAD
-zeroize = { version = "1.3", default-features = false }
-secrecy = { version = "0.7.0", default-features = false }
-=======
 zeroize = { version = "1.4.2", default-features = false }
 secrecy = { version = "0.8.0", default-features = false }
->>>>>>> b535922a
 lazy_static = { version = "1.4.0", default-features = false, optional = true }
 parking_lot = { version = "0.11.1", optional = true }
 sp-debug-derive = { version = "3.0.0", path = "../debug-derive" }
