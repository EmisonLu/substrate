// This file is part of Substrate.

// Copyright (C) 2019-2021 Parity Technologies (UK) Ltd.
// SPDX-License-Identifier: GPL-3.0-or-later WITH Classpath-exception-2.0

// This program is free software: you can redistribute it and/or modify
// it under the terms of the GNU General Public License as published by
// the Free Software Foundation, either version 3 of the License, or
// (at your option) any later version.

// This program is distributed in the hope that it will be useful,
// but WITHOUT ANY WARRANTY; without even the implied warranty of
// MERCHANTABILITY or FITNESS FOR A PARTICULAR PURPOSE. See the
// GNU General Public License for more details.

// You should have received a copy of the GNU General Public License
// along with this program. If not, see <https://www.gnu.org/licenses/>.

//! State API backend for full nodes.

use std::collections::{BTreeMap, HashMap};
use std::marker::PhantomData;
use std::ops::Range;
use std::sync::Arc;

use crate::SubscriptionTaskExecutor;
use super::{StateBackend, ChildStateBackend, error::{Error, Result}, client_err};

use futures::{future, StreamExt, FutureExt};
use jsonrpsee::ws_server::SubscriptionSink;
use sc_rpc_api::state::ReadProof;
use sp_blockchain::{
	Result as ClientResult, Error as ClientError, HeaderMetadata, CachedHeaderMetadata,
	HeaderBackend
};
use sp_core::{
	Bytes, storage::{StorageKey, StorageData, StorageChangeSet,
	ChildInfo, ChildType, PrefixedStorageKey, well_known_keys},
};
use sp_version::RuntimeVersion;
use sp_runtime::{
	generic::BlockId, traits::{Block as BlockT, NumberFor, SaturatedConversion, CheckedSub},
};
use sp_api::{Metadata, ProvideRuntimeApi, CallApiAt};
use sc_client_api::{
	Backend, BlockBackend, BlockchainEvents, CallExecutor, StorageProvider, ExecutorProvider,
	ProofProvider
};

/// Ranges to query in state_queryStorage.
struct QueryStorageRange<Block: BlockT> {
	/// Hashes of all the blocks in the range.
	pub hashes: Vec<Block::Hash>,
	/// Number of the first block in the range.
	pub first_number: NumberFor<Block>,
	/// Blocks subrange ([begin; end) indices within `hashes`) where we should read keys at
	/// each state to get changes.
	pub unfiltered_range: Range<usize>,
	/// Blocks subrange ([begin; end) indices within `hashes`) where we could pre-filter
	/// blocks-with-changes by using changes tries.
	pub filtered_range: Option<Range<usize>>,
}

/// State API backend for full nodes.
pub struct FullState<BE, Block: BlockT, Client> {
	client: Arc<Client>,
	executor: Arc<SubscriptionTaskExecutor>,
	_phantom: PhantomData<(BE, Block)>,
	rpc_max_payload: Option<usize>,
}

impl<BE, Block: BlockT, Client> FullState<BE, Block, Client>
	where
		BE: Backend<Block>,
		Client: StorageProvider<Block, BE> + HeaderBackend<Block> + BlockBackend<Block>
			+ HeaderMetadata<Block, Error = sp_blockchain::Error>,
		Block: BlockT + 'static,
{
	/// Create new state API backend for full nodes.
	pub fn new(
		client: Arc<Client>,
		executor: Arc<SubscriptionTaskExecutor>,
		rpc_max_payload: Option<usize>,
	) -> Self {
		Self { client, executor, _phantom: PhantomData, rpc_max_payload }
	}

	/// Returns given block hash or best block hash if None is passed.
	fn block_or_best(&self, hash: Option<Block::Hash>) -> ClientResult<Block::Hash> {
		Ok(hash.unwrap_or_else(|| self.client.info().best_hash))
	}

	/// Splits the `query_storage` block range into 'filtered' and 'unfiltered' subranges.
	/// Blocks that contain changes within filtered subrange could be filtered using changes tries.
	/// Blocks that contain changes within unfiltered subrange must be filtered manually.
	fn split_query_storage_range(
		&self,
		from: Block::Hash,
		to: Option<Block::Hash>
	) -> Result<QueryStorageRange<Block>> {
		let to = self.block_or_best(to).map_err(|e| invalid_block::<Block>(from, to, e.to_string()))?;

		let invalid_block_err = |e: ClientError| invalid_block::<Block>(from, Some(to), e.to_string());
		let from_meta = self.client.header_metadata(from).map_err(invalid_block_err)?;
		let to_meta = self.client.header_metadata(to).map_err(invalid_block_err)?;

		if from_meta.number > to_meta.number {
			return Err(invalid_block_range(&from_meta, &to_meta, "from number > to number".to_owned()))
		}

		// check if we can get from `to` to `from` by going through parent_hashes.
		let from_number = from_meta.number;
		let hashes = {
			let mut hashes = vec![to_meta.hash];
			let mut last = to_meta.clone();
			while last.number > from_number {
				let header_metadata = self.client
					.header_metadata(last.parent)
					.map_err(|e| invalid_block_range::<Block>(&last, &to_meta, e.to_string()))?;
				hashes.push(header_metadata.hash);
				last = header_metadata;
			}
			if last.hash != from_meta.hash {
				return Err(invalid_block_range(&from_meta, &to_meta, "from and to are on different forks".to_owned()))
			}
			hashes.reverse();
			hashes
		};

		// check if we can filter blocks-with-changes from some (sub)range using changes tries
		let changes_trie_range = self.client
			.max_key_changes_range(from_number, BlockId::Hash(to_meta.hash))
			.map_err(client_err)?;
		let filtered_range_begin = changes_trie_range
			.and_then(|(begin, _)| {
				// avoids a corner case where begin < from_number (happens when querying genesis)
				begin.checked_sub(&from_number).map(|x| x.saturated_into::<usize>())
			});
		let (unfiltered_range, filtered_range) = split_range(hashes.len(), filtered_range_begin);

		Ok(QueryStorageRange {
			hashes,
			first_number: from_number,
			unfiltered_range,
			filtered_range,
		})
	}

	/// Iterates through range.unfiltered_range and check each block for changes of keys' values.
	fn query_storage_unfiltered(
		&self,
		range: &QueryStorageRange<Block>,
		keys: &[StorageKey],
		last_values: &mut HashMap<StorageKey, Option<StorageData>>,
		changes: &mut Vec<StorageChangeSet<Block::Hash>>,
	) -> Result<()> {
		for block in range.unfiltered_range.start..range.unfiltered_range.end {
			let block_hash = range.hashes[block].clone();
			let mut block_changes = StorageChangeSet { block: block_hash.clone(), changes: Vec::new() };
			let id = BlockId::hash(block_hash);
			for key in keys {
				let (has_changed, data) = {
					let curr_data = self.client.storage(&id, key).map_err(client_err)?;
					match last_values.get(key) {
						Some(prev_data) => (curr_data != *prev_data, curr_data),
						None => (true, curr_data),
					}
				};
				if has_changed {
					block_changes.changes.push((key.clone(), data.clone()));
				}
				last_values.insert(key.clone(), data);
			}
			if !block_changes.changes.is_empty() {
				changes.push(block_changes);
			}
		}
		Ok(())
	}

	/// Iterates through all blocks that are changing keys within range.filtered_range and collects these changes.
	fn query_storage_filtered(
		&self,
		range: &QueryStorageRange<Block>,
		keys: &[StorageKey],
		last_values: &HashMap<StorageKey, Option<StorageData>>,
		changes: &mut Vec<StorageChangeSet<Block::Hash>>,
	) -> Result<()> {
		let (begin, end) = match range.filtered_range {
			Some(ref filtered_range) => (
				range.first_number + filtered_range.start.saturated_into(),
				BlockId::Hash(range.hashes[filtered_range.end - 1].clone())
			),
			None => return Ok(()),
		};
		let mut changes_map: BTreeMap<NumberFor<Block>, StorageChangeSet<Block::Hash>> = BTreeMap::new();
		for key in keys {
			let mut last_block = None;
			let mut last_value = last_values.get(key).cloned().unwrap_or_default();
			let key_changes = self.client.key_changes(begin, end, None, key).map_err(client_err)?;
			for (block, _) in key_changes.into_iter().rev() {
				if last_block == Some(block) {
					continue;
				}

				let block_hash = range.hashes[(block - range.first_number).saturated_into::<usize>()].clone();
				let id = BlockId::Hash(block_hash);
				let value_at_block = self.client.storage(&id, key).map_err(client_err)?;
				if last_value == value_at_block {
					continue;
				}

				changes_map.entry(block)
					.or_insert_with(|| StorageChangeSet { block: block_hash, changes: Vec::new() })
					.changes.push((key.clone(), value_at_block.clone()));
				last_block = Some(block);
				last_value = value_at_block;
			}
		}
		if let Some(additional_capacity) = changes_map.len().checked_sub(changes.len()) {
			changes.reserve(additional_capacity);
		}
		changes.extend(changes_map.into_iter().map(|(_, cs)| cs));
		Ok(())
	}
}

#[async_trait::async_trait]
impl<BE, Block, Client> StateBackend<Block, Client> for FullState<BE, Block, Client> where
	Block: BlockT + 'static,
	BE: Backend<Block> + 'static,
	Client: ExecutorProvider<Block> + StorageProvider<Block, BE>
		+ ProofProvider<Block> + HeaderBackend<Block>
		+ HeaderMetadata<Block, Error = sp_blockchain::Error> + BlockchainEvents<Block>
		+ CallApiAt<Block> + ProvideRuntimeApi<Block>
		+ BlockBackend<Block>
		+ Send + Sync + 'static,
	Client::Api: Metadata<Block>,
{
	async fn call(
		&self,
		block: Option<Block::Hash>,
		method: String,
		call_data: Bytes,
	) -> std::result::Result<Bytes, Error> {
		self.block_or_best(block)
			.and_then(|block| self
				.client
				.executor()
				.call(
					&BlockId::Hash(block),
					&method,
					&*call_data,
					self.client.execution_extensions().strategies().other,
					None,
				)
				.map(Into::into)
			).map_err(client_err)
	}

	async fn storage_keys(
		&self,
		block: Option<Block::Hash>,
		prefix: StorageKey,
	) -> std::result::Result<Vec<StorageKey>, Error> {
		self.block_or_best(block)
			.and_then(|block| self.client.storage_keys(&BlockId::Hash(block), &prefix))
			.map_err(client_err)
	}

	async fn storage_pairs(
		&self,
		block: Option<Block::Hash>,
		prefix: StorageKey,
	) -> std::result::Result<Vec<(StorageKey, StorageData)>, Error> {
		self.block_or_best(block)
			.and_then(|block| self.client.storage_pairs(&BlockId::Hash(block), &prefix))
			.map_err(client_err)
	}

	async fn storage_keys_paged(
		&self,
		block: Option<Block::Hash>,
		prefix: Option<StorageKey>,
		count: u32,
		start_key: Option<StorageKey>,
	) -> std::result::Result<Vec<StorageKey>, Error> {
		self.block_or_best(block)
			.and_then(|block|
				self.client.storage_keys_iter(
					&BlockId::Hash(block), prefix.as_ref(), start_key.as_ref()
				)
<<<<<<< HEAD
			)
			.map(|v| v.take(count as usize).collect())
			.map_err(client_err)
=======
				.map(|iter| iter.take(count as usize).collect())
				.map_err(client_err)))
>>>>>>> deac6324
	}

	async fn storage(
		&self,
		block: Option<Block::Hash>,
		key: StorageKey,
	) -> std::result::Result<Option<StorageData>, Error> {
		self.block_or_best(block)
			.and_then(|block| self.client.storage(&BlockId::Hash(block), &key))
			.map_err(client_err)
	}

	async fn storage_size(
		&self,
		block: Option<Block::Hash>,
		key: StorageKey,
	) -> std::result::Result<Option<u64>, Error> {
		let block = match self.block_or_best(block) {
			Ok(b) => b,
			Err(e) => return Err(client_err(e)),
		};

		match self.client.storage(&BlockId::Hash(block), &key) {
			Ok(Some(d)) => return Ok(Some(d.0.len() as u64)),
			Err(e) => return Err(client_err(e)),
			Ok(None) => {},
		}

		self.client.storage_pairs(&BlockId::Hash(block), &key)
			.map(|kv| {
				let item_sum = kv.iter().map(|(_, v)| v.0.len() as u64).sum::<u64>();
				if item_sum > 0 {
					Some(item_sum)
				} else {
					None
				}
			})
			.map_err(client_err)
	}

	async fn storage_hash(
		&self,
		block: Option<Block::Hash>,
		key: StorageKey,
	) -> std::result::Result<Option<Block::Hash>, Error> {
		self.block_or_best(block)
			.and_then(|block| self.client.storage_hash(&BlockId::Hash(block), &key))
			.map_err(client_err)
	}

	async fn metadata(
		&self,
		block: Option<Block::Hash>
	) -> std::result::Result<Bytes, Error> {
		self.block_or_best(block)
			.map_err(client_err)
			.and_then(|block|
				self.client.runtime_api().metadata(&BlockId::Hash(block))
					.map(Into::into)
					.map_err(|e| Error::Client(Box::new(e))))
	}

	async fn runtime_version(
		&self,
		block: Option<Block::Hash>
	) -> std::result::Result<RuntimeVersion, Error> {
		self.block_or_best(block)
			.map_err(client_err)
			.and_then(|block|
				self.client.runtime_version_at(&BlockId::Hash(block))
					.map_err(|e| Error::Client(Box::new(e)))
			)
	}

	async fn query_storage(
		&self,
		from: Block::Hash,
		to: Option<Block::Hash>,
		keys: Vec<StorageKey>,
	) -> std::result::Result<Vec<StorageChangeSet<Block::Hash>>, Error> {
		let call_fn = move || {
			let range = self.split_query_storage_range(from, to)?;
			let mut changes = Vec::new();
			let mut last_values = HashMap::new();
			self.query_storage_unfiltered(&range, &keys, &mut last_values, &mut changes)?;
			self.query_storage_filtered(&range, &keys, &last_values, &mut changes)?;
			Ok(changes)
		};
		call_fn()
	}

	async fn query_storage_at(
		&self,
		keys: Vec<StorageKey>,
		at: Option<Block::Hash>
	) -> std::result::Result<Vec<StorageChangeSet<Block::Hash>>, Error> {
		let at = at.unwrap_or_else(|| self.client.info().best_hash);
		self.query_storage(at, Some(at), keys).await
	}

	async fn read_proof(
		&self,
		block: Option<Block::Hash>,
		keys: Vec<StorageKey>,
	) -> std::result::Result<ReadProof<Block::Hash>, Error> {
		self.block_or_best(block)
			.and_then(|block| {
				self.client
					.read_proof(
						&BlockId::Hash(block),
						&mut keys.iter().map(|key| key.0.as_ref()),
					)
					.map(|proof| proof.iter_nodes().map(|node| node.into()).collect())
					.map(|proof| ReadProof { at: block, proof })
			})
			.map_err(client_err)
	}

	async fn trace_block(
		&self,
		block: Block::Hash,
		targets: Option<String>,
		storage_keys: Option<String>,
	) -> std::result::Result<sp_rpc::tracing::TraceBlockResponse, Error> {
		sc_tracing::block::BlockExecutor::new(
			self.client.clone(),
			block,
			targets,
			storage_keys,
			self.rpc_max_payload,
		)
		.trace_block()
		.map_err(|e| invalid_block::<Block>(block, None, e.to_string()))
	}

	fn subscribe_runtime_version(
		&self,
		mut sink: SubscriptionSink,
	) -> std::result::Result<(), Error> {
		let executor = self.executor.clone();
		let client = self.client.clone();

		let mut previous_version = client.runtime_version_at(&BlockId::hash(client.info().best_hash))
			.expect("best hash is valid; qed");
		let _ = sink.send(&previous_version);
		let rt_version_stream = client.storage_changes_notification_stream(Some(&[StorageKey(well_known_keys::CODE.to_vec())]), None, )
			.map_err(|blockchain_err| Error::Client(Box::new(blockchain_err)))?;

		let fut = async move {
			rt_version_stream
				.filter_map(|_| {
					let info = client.info();
					let version = client
						.runtime_version_at(&BlockId::hash(info.best_hash));
						match version {
							Ok(v) => if previous_version != v {
									previous_version = v.clone();
									future::ready(Some(v))
								} else {
									future::ready(None)
								},
							Err(e) => {
								log::error!("Could not fetch current runtime version. Error={:?}", e);
								future::ready(None)
							}
						}
				})
				.take_while(|version| {
					future::ready(
						sink.send(&version).map_or_else(|e| {
							log::error!("Could not send data to the state_subscribeRuntimeVersion subscriber: {:?}", e);
							false
						}, |_| true)
					)

				})
				.for_each(|_| future::ready(()))
				.await;
		}.boxed();
		executor.execute_new(fut);

		Ok(())
	}

	fn subscribe_storage(
		&self,
		mut sink: SubscriptionSink,
		keys: Option<Vec<StorageKey>>,
	) -> std::result::Result<(), Error> {
		let executor = self.executor.clone();
		let client = self.client.clone();

		let initial = {
			let block = client.info().best_hash;
			let changes: Vec<(StorageKey, Option<StorageData>)> = keys.as_ref().map(|keys| {
				keys
					.iter()
					.map(|storage_key| {
						futures::executor::block_on(
							StateBackend::storage(self, Some(block.clone()).into(), storage_key.clone())
								.map(|val| (storage_key.clone(), val.unwrap_or(None)))
						)
					})
					.collect()
			}).unwrap_or_default();
			vec![StorageChangeSet { block, changes }]
		};

		if let Err(e) = sink.send(&initial) {
			return Err(e.into());
		}

		let stream = client.storage_changes_notification_stream(
			keys.as_ref().map(|keys| &**keys),
			None
		).map_err(|blockchain_err| Error::Client(Box::new(blockchain_err)))?;

		let fut = async move {
			stream.map(|(block, changes)| {
				StorageChangeSet {
					block,
					changes: changes
						.iter()
						.filter_map(|(o_sk, k, v)| {
							// Note: the first `Option<&StorageKey>` seems to be the parent key, so it's set only
							// for storage events stemming from child storage, `None` otherwise. This RPC only
							// returns non-child storage.
							if o_sk.is_none() {
								Some((k.clone(), v.cloned()))
							} else {
								None
							}
						}).collect(),
				}
			})
			.take_while(|changes| {
				future::ready(
					sink.send(&changes).map_or_else(|e| {
						log::error!("Could not send data to the state_subscribeStorage subscriber: {:?}", e);
						false
					}, |_| true)
				)
			})
			.for_each(|_| future::ready(()))
			.await;
		}.boxed();

		executor.execute_new(fut);

		Ok(())
	}
}

#[async_trait::async_trait]
impl<BE, Block, Client> ChildStateBackend<Block, Client> for FullState<BE, Block, Client> where
	Block: BlockT + 'static,
	BE: Backend<Block> + 'static,
	Client: ExecutorProvider<Block> + StorageProvider<Block, BE>
		+ ProofProvider<Block>
		+ HeaderBackend<Block> + BlockBackend<Block>
		+ HeaderMetadata<Block, Error = sp_blockchain::Error> + BlockchainEvents<Block>
		+ CallApiAt<Block> + ProvideRuntimeApi<Block>
		+ Send + Sync + 'static,
	Client::Api: Metadata<Block>,
{

	async fn read_child_proof(
		&self,
		block: Option<Block::Hash>,
		storage_key: PrefixedStorageKey,
		keys: Vec<StorageKey>,
	) -> std::result::Result<ReadProof<Block::Hash>, Error> {
		self.block_or_best(block)
			.and_then(|block| {
				let child_info = match ChildType::from_prefixed_key(&storage_key) {
					Some((ChildType::ParentKeyId, storage_key)) => ChildInfo::new_default(storage_key),
					None => return Err(sp_blockchain::Error::InvalidChildStorageKey),
				};
				self.client
					.read_child_proof(
						&BlockId::Hash(block),
						&child_info,
						&mut keys.iter().map(|key| key.0.as_ref()),
					)
					.map(|proof| proof.iter_nodes().map(|node| node.into()).collect())
					.map(|proof| ReadProof { at: block, proof })
			})
			.map_err(client_err)
	}

	async fn storage_keys(
		&self,
		block: Option<Block::Hash>,
		storage_key: PrefixedStorageKey,
		prefix: StorageKey,
	) -> std::result::Result<Vec<StorageKey>, Error> {
		self.block_or_best(block)
			.and_then(|block| {
				let child_info = match ChildType::from_prefixed_key(&storage_key) {
					Some((ChildType::ParentKeyId, storage_key)) => ChildInfo::new_default(storage_key),
					None => return Err(sp_blockchain::Error::InvalidChildStorageKey),
				};
				self.client.child_storage_keys(
					&BlockId::Hash(block),
					&child_info,
					&prefix,
				)
			})
			.map_err(client_err)
	}

<<<<<<< HEAD
	async fn storage(
=======
	fn storage_keys_paged(
		&self,
		block: Option<Block::Hash>,
		storage_key: PrefixedStorageKey,
		prefix: Option<StorageKey>,
		count: u32,
		start_key: Option<StorageKey>,
	) -> FutureResult<Vec<StorageKey>> {
		Box::new(result(
			self.block_or_best(block)
				.and_then(|block| {
					let child_info = match ChildType::from_prefixed_key(&storage_key) {
						Some((ChildType::ParentKeyId, storage_key)) => ChildInfo::new_default(storage_key),
						None => return Err(sp_blockchain::Error::InvalidChildStorageKey),
					};
					self.client.child_storage_keys_iter(
						&BlockId::Hash(block), child_info, prefix.as_ref(), start_key.as_ref(),
					)
				})
				.map(|iter| iter.take(count as usize).collect())
				.map_err(client_err)))
	}

	fn storage(
>>>>>>> deac6324
		&self,
		block: Option<Block::Hash>,
		storage_key: PrefixedStorageKey,
		key: StorageKey,
	) -> std::result::Result<Option<StorageData>, Error> {
		self.block_or_best(block)
			.and_then(|block| {
				let child_info = match ChildType::from_prefixed_key(&storage_key) {
					Some((ChildType::ParentKeyId, storage_key)) => ChildInfo::new_default(storage_key),
					None => return Err(sp_blockchain::Error::InvalidChildStorageKey),
				};
				self.client.child_storage(
					&BlockId::Hash(block),
					&child_info,
					&key,
				)
			})
			.map_err(client_err)
	}

	async fn storage_hash(
		&self,
		block: Option<Block::Hash>,
		storage_key: PrefixedStorageKey,
		key: StorageKey,
	) -> std::result::Result<Option<Block::Hash>, Error> {
		self.block_or_best(block)
			.and_then(|block| {
				let child_info = match ChildType::from_prefixed_key(&storage_key) {
					Some((ChildType::ParentKeyId, storage_key)) => ChildInfo::new_default(storage_key),
					None => return Err(sp_blockchain::Error::InvalidChildStorageKey),
				};
				self.client.child_storage_hash(
					&BlockId::Hash(block),
					&child_info,
					&key,
				)
			})
			.map_err(client_err)
	}
}

/// Splits passed range into two subranges where:
/// - first range has at least one element in it;
/// - second range (optionally) starts at given `middle` element.
pub(crate) fn split_range(size: usize, middle: Option<usize>) -> (Range<usize>, Option<Range<usize>>) {
	// check if we can filter blocks-with-changes from some (sub)range using changes tries
	let range2_begin = match middle {
		// some of required changes tries are pruned => use available tries
		Some(middle) if middle != 0 => Some(middle),
		// all required changes tries are available, but we still want values at first block
		// => do 'unfiltered' read for the first block and 'filtered' for the rest
		Some(_) if size > 1 => Some(1),
		// range contains single element => do not use changes tries
		Some(_) => None,
		// changes tries are not available => do 'unfiltered' read for the whole range
		None => None,
	};
	let range1 = 0..range2_begin.unwrap_or(size);
	let range2 = range2_begin.map(|begin| begin..size);
	(range1, range2)
}

fn invalid_block_range<B: BlockT>(
	from: &CachedHeaderMetadata<B>,
	to: &CachedHeaderMetadata<B>,
	details: String,
) -> Error {
	let to_string = |h: &CachedHeaderMetadata<B>| format!("{} ({:?})", h.number, h.hash);

	Error::InvalidBlockRange {
		from: to_string(from),
		to: to_string(to),
		details,
	}
}

fn invalid_block<B: BlockT>(
	from: B::Hash,
	to: Option<B::Hash>,
	details: String,
) -> Error {
	Error::InvalidBlockRange {
		from: format!("{:?}", from),
		to: format!("{:?}", to),
		details,
	}
}<|MERGE_RESOLUTION|>--- conflicted
+++ resolved
@@ -290,14 +290,9 @@
 				self.client.storage_keys_iter(
 					&BlockId::Hash(block), prefix.as_ref(), start_key.as_ref()
 				)
-<<<<<<< HEAD
 			)
-			.map(|v| v.take(count as usize).collect())
-			.map_err(client_err)
-=======
-				.map(|iter| iter.take(count as usize).collect())
-				.map_err(client_err)))
->>>>>>> deac6324
+			.map(|iter| iter.take(count as usize).collect())
+			.map_err(client_err)
 	}
 
 	async fn storage(
@@ -609,34 +604,32 @@
 			.map_err(client_err)
 	}
 
-<<<<<<< HEAD
+	// TODO: (dp) port this.
+	async fn storage_keys_paged(
+		&self,
+		_block: Option<Block::Hash>,
+		_storage_key: PrefixedStorageKey,
+		_prefix: Option<StorageKey>,
+		_count: u32,
+		_start_key: Option<StorageKey>,
+	) -> std::result::Result<Vec<StorageKey>, Error> {
+		todo!()
+		// Box::new(result(
+		// 	self.block_or_best(block)
+		// 		.and_then(|block| {
+		// 			let child_info = match ChildType::from_prefixed_key(&storage_key) {
+		// 				Some((ChildType::ParentKeyId, storage_key)) => ChildInfo::new_default(storage_key),
+		// 				None => return Err(sp_blockchain::Error::InvalidChildStorageKey),
+		// 			};
+		// 			self.client.child_storage_keys_iter(
+		// 				&BlockId::Hash(block), child_info, prefix.as_ref(), start_key.as_ref(),
+		// 			)
+		// 		})
+		// 		.map(|iter| iter.take(count as usize).collect())
+		// 		.map_err(client_err)))
+	}
+
 	async fn storage(
-=======
-	fn storage_keys_paged(
-		&self,
-		block: Option<Block::Hash>,
-		storage_key: PrefixedStorageKey,
-		prefix: Option<StorageKey>,
-		count: u32,
-		start_key: Option<StorageKey>,
-	) -> FutureResult<Vec<StorageKey>> {
-		Box::new(result(
-			self.block_or_best(block)
-				.and_then(|block| {
-					let child_info = match ChildType::from_prefixed_key(&storage_key) {
-						Some((ChildType::ParentKeyId, storage_key)) => ChildInfo::new_default(storage_key),
-						None => return Err(sp_blockchain::Error::InvalidChildStorageKey),
-					};
-					self.client.child_storage_keys_iter(
-						&BlockId::Hash(block), child_info, prefix.as_ref(), start_key.as_ref(),
-					)
-				})
-				.map(|iter| iter.take(count as usize).collect())
-				.map_err(client_err)))
-	}
-
-	fn storage(
->>>>>>> deac6324
 		&self,
 		block: Option<Block::Hash>,
 		storage_key: PrefixedStorageKey,
