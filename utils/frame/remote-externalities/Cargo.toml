[package]
name = "remote-externalities"
version = "0.10.0-dev"
authors = ["Parity Technologies <admin@parity.io>"]
edition = "2021"
license = "Apache-2.0"
homepage = "https://substrate.io"
repository = "https://github.com/paritytech/substrate/"
description = "An externalities provided environemnt that can load itself from remote nodes or cache files"
readme = "README.md"

[package.metadata.docs.rs]
targets = ["x86_64-unknown-linux-gnu"]

[dependencies]
<<<<<<< HEAD
jsonrpsee = { version = "0.9", features = ["ws-client", "macros"] }
=======
jsonrpsee = { version = "0.10.1", features = ["ws-client", "macros"] }
>>>>>>> 1dd1f212

env_logger = "0.9"
frame-support = { path = "../../../frame/support", optional = true, version = "4.0.0-dev" }
log = "0.4.11"
codec = { package = "parity-scale-codec", version = "3.0.0" }
serde_json = "1.0"
serde = "1.0.136"

sp-io = { version = "6.0.0", path = "../../../primitives/io" }
sp-core = { version = "6.0.0", path = "../../../primitives/core" }
sp-runtime = { version = "6.0.0", path = "../../../primitives/runtime" }
sp-version = { version = "5.0.0", path = "../../../primitives/version" }

[dev-dependencies]
tokio = { version = "1.17.0", features = ["macros", "rt-multi-thread"] }
pallet-elections-phragmen = { path = "../../../frame/elections-phragmen", version = "5.0.0-dev" }
frame-support = { path = "../../../frame/support", version = "4.0.0-dev" }

[features]
remote-test = ["frame-support"]<|MERGE_RESOLUTION|>--- conflicted
+++ resolved
@@ -13,11 +13,7 @@
 targets = ["x86_64-unknown-linux-gnu"]
 
 [dependencies]
-<<<<<<< HEAD
-jsonrpsee = { version = "0.9", features = ["ws-client", "macros"] }
-=======
 jsonrpsee = { version = "0.10.1", features = ["ws-client", "macros"] }
->>>>>>> 1dd1f212
 
 env_logger = "0.9"
 frame-support = { path = "../../../frame/support", optional = true, version = "4.0.0-dev" }
