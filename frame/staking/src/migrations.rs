--- conflicted
+++ resolved
@@ -18,31 +18,70 @@
 
 use super::*;
 use frame_election_provider_support::SortedListProvider;
-<<<<<<< HEAD
 use frame_support::traits::{Defensive, OnRuntimeUpgrade};
 use sp_std::collections::btree_map::BTreeMap;
 
-/// Migration implementation that injects all validators into sorted list.
-///
-/// This is only useful for chains that started their `VoterList` just based on nominators.
-pub struct InjectValidatorsSelfStakeIntoVoterList<T>(sp_std::marker::PhantomData<T>);
-impl<T: Config> OnRuntimeUpgrade for InjectValidatorsSelfStakeIntoVoterList<T> {
-	fn on_runtime_upgrade() -> Weight {
-		if StorageVersion::<T>::get() == Releases::V8_0_0 {
-			for (v, _) in Validators::<T>::iter() {
-				let weight = Pallet::<T>::weight_of(&v);
-				let _ = T::VoterList::on_insert(v.clone(), weight).map_err(|err| {
-					log!(warn, "failed to insert {:?} into VoterList: {:?}", v, err)
-				});
+pub mod v10 {
+	use super::*;
+
+	/// Migration implementation that injects all validators into sorted list.
+	///
+	/// This is only useful for chains that started their `VoterList` just based on nominators.
+	pub struct InjectValidatorsApprovalStakeIntoTargetList<T>(sp_std::marker::PhantomData<T>);
+
+	impl<T: Config> InjectValidatorsApprovalStakeIntoTargetList<T> {
+		pub(crate) fn build_approval_stakes() -> BTreeMap<T::AccountId, BalanceOf<T>> {
+			let mut approval_stakes = BTreeMap::<T::AccountId, BalanceOf<T>>::new();
+
+			NominatorsHelper::<T>::iter_all().for_each(|(who, nomination)| {
+				let stake = Pallet::<T>::slashable_balance_of(&who);
+				for target in nomination.targets {
+					let current = approval_stakes.entry(target).or_default();
+					*current = current.saturating_add(stake);
+				}
+			});
+
+			Validators::<T>::iter().for_each(|(v, _)| {
+				let stake = Pallet::<T>::slashable_balance_of(&v);
+				let current = approval_stakes.entry(v).or_default();
+				*current = current.saturating_add(stake);
+			});
+
+			approval_stakes
+		}
+	}
+
+	impl<T: Config> OnRuntimeUpgrade for InjectValidatorsApprovalStakeIntoTargetList<T> {
+		fn on_runtime_upgrade() -> Weight {
+			if StorageVersion::<T>::get() == Releases::V9_0_0 {
+				// TODO: maybe write this in a multi-block fashion.
+				let approval_stakes = Self::build_approval_stakes();
+
+				for (v, a) in approval_stakes {
+					let _ = T::TargetList::on_insert(v, a).defensive();
+				}
+
+				StorageVersion::<T>::put(Releases::V10_0_0);
+				T::BlockWeights::get().max_block
+			} else {
+				log!(warn, "InjectValidatorsIntoTargetList being executed on the wrong storage version, expected Releases::V9_0_0");
+				T::DbWeight::get().reads(1)
 			}
-
-			StorageVersion::<T>::put(Releases::V9_0_0);
-			T::BlockWeights::get().max_block
-		} else {
-			log!(warn, "InjectValidatorsIntoVoterList being executed on the wrong storage version, expected Releases::V8_0_0");
-			T::DbWeight::get().reads(1)
-=======
-use frame_support::traits::OnRuntimeUpgrade;
+		}
+
+		#[cfg(feature = "try-runtime")]
+		fn pre_upgrade() -> Result<(), &'static str> {
+			ensure!(StorageVersion::<T>::get() == Releases::V9_0_0, "must upgrade linearly");
+			Ok(())
+		}
+
+		#[cfg(feature = "try-runtime")]
+		fn post_upgrade() -> Result<(), &'static str> {
+			ensure!(StorageVersion::<T>::get(), Releases::V10_0_0, "must upgrade linearly");
+			Ok(())
+		}
+	}
+}
 
 pub mod v9 {
 	use super::*;
@@ -81,14 +120,16 @@
 				);
 				T::DbWeight::get().reads(1)
 			}
->>>>>>> b311d039
-		}
-
-<<<<<<< HEAD
+		}
+	}
+
 	#[cfg(feature = "try-runtime")]
 	fn pre_upgrade() -> Result<(), &'static str> {
 		use frame_support::traits::OnRuntimeUpgradeHelpersExt;
-		ensure!(StorageVersion::<T>::get() == crate::Releases::V8_0_0, "must upgrade linearly");
+		frame_support::ensure!(
+			StorageVersion::<T>::get() == crate::Releases::V8_0_0,
+			"must upgrade linearly"
+		);
 
 		let prev_count = T::VoterList::count();
 		Self::set_temp_storage(prev_count, "prev");
@@ -101,96 +142,13 @@
 		let post_count = T::VoterList::count();
 		let prev_count = Self::get_temp_storage::<u32>("prev").unwrap();
 		let validators = Validators::<T>::count();
-		ensure!(post_count == prev_count + validators, "incorrect count");
-		ensure!(StorageVersion::<T>::get(), Releases::V9_0_0, "version not set");
-		Ok(())
-	}
-}
-
-/// Migration implementation that injects all validators into sorted list.
-///
-/// This is only useful for chains that started their `VoterList` just based on nominators.
-pub struct InjectValidatorsApprovalStakeIntoTargetList<T>(sp_std::marker::PhantomData<T>);
-
-impl<T: Config> InjectValidatorsApprovalStakeIntoTargetList<T> {
-	pub(crate) fn build_approval_stakes() -> BTreeMap<T::AccountId, BalanceOf<T>> {
-		let mut approval_stakes = BTreeMap::<T::AccountId, BalanceOf<T>>::new();
-
-		NominatorsHelper::<T>::iter_all().for_each(|(who, nomination)| {
-			let stake = Pallet::<T>::slashable_balance_of(&who);
-			for target in nomination.targets {
-				let current = approval_stakes.entry(target).or_default();
-				*current = current.saturating_add(stake);
-			}
-		});
-
-		Validators::<T>::iter().for_each(|(v, _)| {
-			let stake = Pallet::<T>::slashable_balance_of(&v);
-			let current = approval_stakes.entry(v).or_default();
-			*current = current.saturating_add(stake);
-		});
-
-		approval_stakes
-	}
-}
-
-impl<T: Config> OnRuntimeUpgrade for InjectValidatorsApprovalStakeIntoTargetList<T> {
-	fn on_runtime_upgrade() -> Weight {
-		if StorageVersion::<T>::get() == Releases::V9_0_0 {
-			// TODO: maybe write this in a multi-block fashion.
-			let approval_stakes = Self::build_approval_stakes();
-
-			for (v, a) in approval_stakes {
-				let _ = T::TargetList::on_insert(v, a).defensive();
-			}
-
-			StorageVersion::<T>::put(Releases::V10_0_0);
-			T::BlockWeights::get().max_block
-		} else {
-			log!(warn, "InjectValidatorsIntoTargetList being executed on the wrong storage version, expected Releases::V9_0_0");
-			T::DbWeight::get().reads(1)
-		}
-	}
-
-	#[cfg(feature = "try-runtime")]
-	fn pre_upgrade() -> Result<(), &'static str> {
-		ensure!(StorageVersion::<T>::get() == Releases::V9_0_0, "must upgrade linearly");
-		Ok(())
-	}
-
-	#[cfg(feature = "try-runtime")]
-	fn post_upgrade() -> Result<(), &'static str> {
-		ensure!(StorageVersion::<T>::get(), Releases::V10_0_0, "must upgrade linearly");
-		Ok(())
-=======
-		#[cfg(feature = "try-runtime")]
-		fn pre_upgrade() -> Result<(), &'static str> {
-			use frame_support::traits::OnRuntimeUpgradeHelpersExt;
-			frame_support::ensure!(
-				StorageVersion::<T>::get() == crate::Releases::V8_0_0,
-				"must upgrade linearly"
-			);
-
-			let prev_count = T::VoterList::count();
-			Self::set_temp_storage(prev_count, "prev");
-			Ok(())
-		}
-
-		#[cfg(feature = "try-runtime")]
-		fn post_upgrade() -> Result<(), &'static str> {
-			use frame_support::traits::OnRuntimeUpgradeHelpersExt;
-			let post_count = T::VoterList::count();
-			let prev_count = Self::get_temp_storage::<u32>("prev").unwrap();
-			let validators = Validators::<T>::count();
-			assert!(post_count == prev_count + validators);
-
-			frame_support::ensure!(
-				StorageVersion::<T>::get() == crate::Releases::V9_0_0,
-				"must upgrade "
-			);
-			Ok(())
-		}
->>>>>>> b311d039
+		assert!(post_count == prev_count + validators);
+
+		frame_support::ensure!(
+			StorageVersion::<T>::get() == crate::Releases::V9_0_0,
+			"must upgrade "
+		);
+		Ok(())
 	}
 }
 
