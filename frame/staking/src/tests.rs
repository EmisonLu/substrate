--- conflicted
+++ resolved
@@ -4105,6 +4105,180 @@
 					.2,
 				vec![11, 21]
 			);
+		})
+	}
+
+	#[test]
+	fn respects_snapshot_len_limits() {
+		ExtBuilder::default()
+			.set_status(41, StakerStatus::Validator)
+			.build_and_execute(|| {
+				// sum of all nominators who'd be voters (1), plus the self-votes (4).
+				assert_eq!(<Test as Config>::VoterList::count(), 5);
+
+				// if limits is less..
+				assert_eq!(Staking::electing_voters(Some(1)).unwrap().len(), 1);
+
+				// if limit is equal..
+				assert_eq!(Staking::electing_voters(Some(5)).unwrap().len(), 5);
+
+				// if limit is more.
+				assert_eq!(Staking::electing_voters(Some(55)).unwrap().len(), 5);
+				assert_eq!(Staking::electing_voters(None).unwrap().len(), 5);
+
+				// if target limit is more..
+				assert_eq!(Staking::electable_targets(None).unwrap().len(), 4);
+				assert_eq!(Staking::electable_targets(Some(6)).unwrap().len(), 4);
+				assert_eq!(Staking::electable_targets(Some(4)).unwrap().len(), 4);
+
+				// if target limit is less, then we return an error.
+				assert_eq!(
+					Staking::electable_targets(Some(1)).unwrap_err(),
+					"Target snapshot too big"
+				);
+			})
+	}
+
+	// Tests the criteria that in `ElectionDataProvider::voters` function, we try to get at most
+	// `maybe_max_len` voters, and if some of them end up being skipped, we iterate at most `2 *
+	// maybe_max_len`.
+	#[test]
+	fn only_iterates_max_2_times_max_allowed_len() {
+		ExtBuilder::default()
+			.nominate(false)
+			// the other nominators only nominate 21
+			.add_staker(61, 60, 2_000, StakerStatus::<AccountId>::Nominator(vec![21]))
+			.add_staker(71, 70, 2_000, StakerStatus::<AccountId>::Nominator(vec![21]))
+			.add_staker(81, 80, 2_000, StakerStatus::<AccountId>::Nominator(vec![21]))
+			.build_and_execute(|| {
+				// all voters ordered by stake,
+				assert_eq!(
+					<Test as Config>::VoterList::iter().collect::<Vec<_>>(),
+					vec![61, 71, 81, 11, 21, 31]
+				);
+
+				run_to_block(25);
+
+				// slash 21, the only validator nominated by our first 3 nominators
+				add_slash(&21);
+
+				// we want 2 voters now, and in maximum we allow 4 iterations. This is what happens:
+				// 61 is pruned;
+				// 71 is pruned;
+				// 81 is pruned;
+				// 11 is taken;
+				// we finish since the 2x limit is reached.
+				assert_eq!(
+					Staking::electing_voters(Some(2))
+						.unwrap()
+						.iter()
+						.map(|(stash, _, _)| stash)
+						.copied()
+						.collect::<Vec<_>>(),
+					vec![11],
+				);
+			});
+	}
+
+	// Even if some of the higher staked nominators are slashed, we still get up to max len voters
+	// by adding more lower staked nominators. In other words, we assert that we keep on adding
+	// valid nominators until we reach max len voters; which is opposed to simply stopping after we
+	// have iterated max len voters, but not adding all of them to voters due to some nominators not
+	// having valid targets.
+	#[test]
+	fn get_max_len_voters_even_if_some_nominators_are_slashed() {
+		ExtBuilder::default()
+			.nominate(false)
+			.add_staker(61, 60, 20, StakerStatus::<AccountId>::Nominator(vec![21]))
+			.add_staker(71, 70, 10, StakerStatus::<AccountId>::Nominator(vec![11, 21]))
+			.add_staker(81, 80, 10, StakerStatus::<AccountId>::Nominator(vec![11, 21]))
+			.build_and_execute(|| {
+				// given our voters ordered by stake,
+				assert_eq!(
+					<Test as Config>::VoterList::iter().collect::<Vec<_>>(),
+					vec![11, 21, 31, 61, 71, 81]
+				);
+
+				// we take 4 voters
+				assert_eq!(
+					Staking::electing_voters(Some(4))
+						.unwrap()
+						.iter()
+						.map(|(stash, _, _)| stash)
+						.copied()
+						.collect::<Vec<_>>(),
+					vec![11, 21, 31, 61],
+				);
+
+				// roll to session 5
+				run_to_block(25);
+
+				// slash 21, the only validator nominated by 61.
+				add_slash(&21);
+
+				// we take 4 voters; 71 and 81 are replacing the ejected ones.
+				assert_eq!(
+					Staking::electing_voters(Some(4))
+						.unwrap()
+						.iter()
+						.map(|(stash, _, _)| stash)
+						.copied()
+						.collect::<Vec<_>>(),
+					vec![11, 31, 71, 81],
+				);
+			});
+	}
+
+	#[test]
+	fn estimate_next_election_works() {
+		ExtBuilder::default().session_per_era(5).period(5).build_and_execute(|| {
+			// first session is always length 0.
+			for b in 1..20 {
+				run_to_block(b);
+				assert_eq!(Staking::next_election_prediction(System::block_number()), 20);
+			}
+
+			// election
+			run_to_block(20);
+			assert_eq!(Staking::next_election_prediction(System::block_number()), 45);
+			assert_eq!(staking_events().len(), 1);
+			assert_eq!(*staking_events().last().unwrap(), Event::StakersElected);
+
+			for b in 21..45 {
+				run_to_block(b);
+				assert_eq!(Staking::next_election_prediction(System::block_number()), 45);
+			}
+
+			// election
+			run_to_block(45);
+			assert_eq!(Staking::next_election_prediction(System::block_number()), 70);
+			assert_eq!(staking_events().len(), 3);
+			assert_eq!(*staking_events().last().unwrap(), Event::StakersElected);
+
+			Staking::force_no_eras(Origin::root()).unwrap();
+			assert_eq!(Staking::next_election_prediction(System::block_number()), u64::MAX);
+
+			Staking::force_new_era_always(Origin::root()).unwrap();
+			assert_eq!(Staking::next_election_prediction(System::block_number()), 45 + 5);
+
+			Staking::force_new_era(Origin::root()).unwrap();
+			assert_eq!(Staking::next_election_prediction(System::block_number()), 45 + 5);
+
+			// Do a fail election
+			MinimumValidatorCount::<Test>::put(1000);
+			run_to_block(50);
+			// Election: failed, next session is a new election
+			assert_eq!(Staking::next_election_prediction(System::block_number()), 50 + 5);
+			// The new era is still forced until a new era is planned.
+			assert_eq!(ForceEra::<Test>::get(), Forcing::ForceNew);
+
+			MinimumValidatorCount::<Test>::put(2);
+			run_to_block(55);
+			assert_eq!(Staking::next_election_prediction(System::block_number()), 55 + 25);
+			assert_eq!(staking_events().len(), 6);
+			assert_eq!(*staking_events().last().unwrap(), Event::StakersElected);
+			// The new era has been planned, forcing is changed from `ForceNew` to `NotForcing`.
+			assert_eq!(ForceEra::<Test>::get(), Forcing::NotForcing);
 		})
 	}
 
@@ -4176,154 +4350,6 @@
 				assert_eq!(LastIteratedNominator::<Test>::get(), None);
 			});
 	}
-
-	#[test]
-	fn respects_snapshot_len_limits() {
-		ExtBuilder::default()
-			.set_status(41, StakerStatus::Validator)
-			.build_and_execute(|| {
-				// sum of all nominators who'd be voters (1), plus the self-votes (4).
-				assert_eq!(<Test as Config>::VoterList::count(), 5);
-
-				// if limits is less..
-				assert_eq!(Staking::electing_voters(Some(1)).unwrap().len(), 1);
-
-				// if limit is equal..
-				assert_eq!(Staking::electing_voters(Some(5)).unwrap().len(), 5);
-
-				// if limit is more.
-				assert_eq!(Staking::electing_voters(Some(55)).unwrap().len(), 5);
-				assert_eq!(Staking::electing_voters(None).unwrap().len(), 5);
-
-				// if target limit is more..
-				assert_eq!(Staking::electable_targets(None).unwrap().len(), 4);
-				assert_eq!(Staking::electable_targets(Some(6)).unwrap().len(), 4);
-				assert_eq!(Staking::electable_targets(Some(4)).unwrap().len(), 4);
-
-				// if target limit is less, then we return an error.
-				assert_eq!(
-					Staking::electable_targets(Some(1)).unwrap_err(),
-					"Target snapshot too big"
-				);
-			})
-	}
-
-	// Tests the criteria that in `ElectionDataProvider::voters` function, we try to get at most
-	// `maybe_max_len` voters, and if some of them end up being skipped, we iterate at most `2 *
-	// maybe_max_len`.
-	#[test]
-	fn only_iterates_max_2_times_max_allowed_len() {
-		ExtBuilder::default()
-			.nominate(false)
-			// the other nominators only nominate 21
-			.add_staker(61, 60, 2_000, StakerStatus::<AccountId>::Nominator(vec![21]))
-			.add_staker(71, 70, 2_000, StakerStatus::<AccountId>::Nominator(vec![21]))
-			.add_staker(81, 80, 2_000, StakerStatus::<AccountId>::Nominator(vec![21]))
-			.add_staker(91, 90, 2_000, StakerStatus::<AccountId>::Nominator(vec![21]))
-			.build_and_execute(|| {
-<<<<<<< HEAD
-				// given our nominators and validators, ordered by stake,
-				assert_eq!(
-					<Test as Config>::VoterList::iter().collect::<Vec<_>>(),
-					vec![61, 71, 81, 91, 11, 21, 31, 101]
-=======
-				// all voters ordered by stake,
-				assert_eq!(
-					<Test as Config>::VoterList::iter().collect::<Vec<_>>(),
-					vec![61, 71, 81, 11, 21, 31]
->>>>>>> 97ee3d1d
-				);
-
-				run_to_block(25);
-
-				// slash 21, the only validator nominated by our first 3 nominators
-				add_slash(&21);
-
-<<<<<<< HEAD
-				assert_eq_uvec!(
-					Staking::electing_voters(Some(3))
-=======
-				// we want 2 voters now, and in maximum we allow 4 iterations. This is what happens:
-				// 61 is pruned;
-				// 71 is pruned;
-				// 81 is pruned;
-				// 11 is taken;
-				// we finish since the 2x limit is reached.
-				assert_eq!(
-					Staking::electing_voters(Some(2))
->>>>>>> 97ee3d1d
-						.unwrap()
-						.iter()
-						.map(|(stash, _, _)| stash)
-						.copied()
-						.collect::<Vec<_>>(),
-<<<<<<< HEAD
-					// 61, 71, 81, 91 21 are all trimmed out, and since we are allowed to see only
-					// 3 * 2, we don't reach 101, and we return less than ideal.
-					vec![11, 31],
-				);
-
-				// now, if we ask for 4, we have 8 items to iterate, and will fetch 101 as well.
-				assert_eq_uvec!(
-=======
-					vec![11],
-				);
-			});
-	}
-
-	// Even if some of the higher staked nominators are slashed, we still get up to max len voters
-	// by adding more lower staked nominators. In other words, we assert that we keep on adding
-	// valid nominators until we reach max len voters; which is opposed to simply stopping after we
-	// have iterated max len voters, but not adding all of them to voters due to some nominators not
-	// having valid targets.
-	#[test]
-	fn get_max_len_voters_even_if_some_nominators_are_slashed() {
-		ExtBuilder::default()
-			.nominate(false)
-			.add_staker(61, 60, 20, StakerStatus::<AccountId>::Nominator(vec![21]))
-			.add_staker(71, 70, 10, StakerStatus::<AccountId>::Nominator(vec![11, 21]))
-			.add_staker(81, 80, 10, StakerStatus::<AccountId>::Nominator(vec![11, 21]))
-			.build_and_execute(|| {
-				// given our voters ordered by stake,
-				assert_eq!(
-					<Test as Config>::VoterList::iter().collect::<Vec<_>>(),
-					vec![11, 21, 31, 61, 71, 81]
-				);
-
-				// we take 4 voters
-				assert_eq!(
-					Staking::electing_voters(Some(4))
-						.unwrap()
-						.iter()
-						.map(|(stash, _, _)| stash)
-						.copied()
-						.collect::<Vec<_>>(),
-					vec![11, 21, 31, 61],
-				);
-
-				// roll to session 5
-				run_to_block(25);
-
-				// slash 21, the only validator nominated by 61.
-				add_slash(&21);
-
-				// we take 4 voters; 71 and 81 are replacing the ejected ones.
-				assert_eq!(
->>>>>>> 97ee3d1d
-					Staking::electing_voters(Some(4))
-						.unwrap()
-						.iter()
-						.map(|(stash, _, _)| stash)
-						.copied()
-						.collect::<Vec<_>>(),
-<<<<<<< HEAD
-					vec![11, 31, 101],
-=======
-					vec![11, 31, 71, 81],
->>>>>>> 97ee3d1d
-				);
-			});
-	}
 }
 
 #[test]
