// This file is part of Substrate.

// Copyright (C) 2021 Parity Technologies (UK) Ltd.
// SPDX-License-Identifier: Apache-2.0

// Licensed under the Apache License, Version 2.0 (the "License");
// you may not use this file except in compliance with the License.
// You may obtain a copy of the License at
//
// 	http://www.apache.org/licenses/LICENSE-2.0
//
// Unless required by applicable law or agreed to in writing, software
// distributed under the License is distributed on an "AS IS" BASIS,
// WITHOUT WARRANTIES OR CONDITIONS OF ANY KIND, either express or implied.
// See the License for the specific language governing permissions and
// limitations under the License.

//! # Multi phase, offchain election provider pallet.
//!
//! Currently, this election-provider has two distinct phases (see [`Phase`]), **signed** and
//! **unsigned**.
//!
//! ## Phases
//!
//! The timeline of pallet is as follows. At each block,
//! [`frame_election_provider_support::ElectionDataProvider::next_election_prediction`] is used to
//! estimate the time remaining to the next call to
//! [`frame_election_provider_support::ElectionProvider::elect`]. Based on this, a phase is chosen.
//! The timeline is as follows.
//!
//! ```ignore
//!                                                                    elect()
//!                 +   <--T::SignedPhase-->  +  <--T::UnsignedPhase-->   +
//!   +-------------------------------------------------------------------+
//!    Phase::Off   +       Phase::Signed     +      Phase::Unsigned      +
//! ```
//!
//! Note that the unsigned phase starts [`pallet::Config::UnsignedPhase`] blocks before the
//! `next_election_prediction`, but only ends when a call to [`ElectionProvider::elect`] happens. If
//! no `elect` happens, the signed phase is extended.
//!
//! > Given this, it is rather important for the user of this pallet to ensure it always terminates
//! election via `elect` before requesting a new one.
//!
//! Each of the phases can be disabled by essentially setting their length to zero. If both phases
//! have length zero, then the pallet essentially runs only the fallback strategy, denoted by
//! [`Config::Fallback`].
//!
//! ### Signed Phase
//!
//! In the signed phase, solutions (of type [`RawSolution`]) are submitted and queued on chain. A
//! deposit is reserved, based on the size of the solution, for the cost of keeping this solution
//! on-chain for a number of blocks, and the potential weight of the solution upon being checked. A
//! maximum of `pallet::Config::MaxSignedSubmissions` solutions are stored. The queue is always
//! sorted based on score (worse to best).
//!
//! Upon arrival of a new solution:
//!
//! 1. If the queue is not full, it is stored in the appropriate sorted index.
//! 2. If the queue is full but the submitted solution is better than one of the queued ones, the
//!    worse solution is discarded, the bond of the outgoing solution is returned, and the new
//!    solution is stored in the correct index.
//! 3. If the queue is full and the solution is not an improvement compared to any of the queued
//!    ones, it is instantly rejected and no additional bond is reserved.
//!
//! A signed solution cannot be reversed, taken back, updated, or retracted. In other words, the
//! origin can not bail out in any way, if their solution is queued.
//!
//! Upon the end of the signed phase, the solutions are examined from best to worse (i.e. `pop()`ed
//! until drained). Each solution undergoes an expensive `Pallet::feasibility_check`, which ensures
//! the score claimed by this score was correct, and it is valid based on the election data (i.e.
//! votes and candidates). At each step, if the current best solution passes the feasibility check,
//! it is considered to be the best one. The sender of the origin is rewarded, and the rest of the
//! queued solutions get their deposit back and are discarded, without being checked.
//!
//! The following example covers all of the cases at the end of the signed phase:
//!
//! ```ignore
//! Queue
//! +-------------------------------+
//! |Solution(score=20, valid=false)| +-->  Slashed
//! +-------------------------------+
//! |Solution(score=15, valid=true )| +-->  Rewarded, Saved
//! +-------------------------------+
//! |Solution(score=10, valid=true )| +-->  Discarded
//! +-------------------------------+
//! |Solution(score=05, valid=false)| +-->  Discarded
//! +-------------------------------+
//! |             None              |
//! +-------------------------------+
//! ```
//!
//! Note that both of the bottom solutions end up being discarded and get their deposit back,
//! despite one of them being *invalid*.
//!
//! ## Unsigned Phase
//!
//! The unsigned phase will always follow the signed phase, with the specified duration. In this
//! phase, only validator nodes can submit solutions. A validator node who has offchain workers
//! enabled will start to mine a solution in this phase and submits it back to the chain as an
//! unsigned transaction, thus the name _unsigned_ phase. This unsigned transaction can never be
//! valid if propagated, and it acts similar to an inherent.
//!
//! Validators will only submit solutions if the one that they have computed is sufficiently better
//! than the best queued one (see [`pallet::Config::SolutionImprovementThreshold`]) and will limit
//! the weigh of the solution to [`pallet::Config::MinerMaxWeight`].
//!
//! The unsigned phase can be made passive depending on how the previous signed phase went, by
//! setting the first inner value of [`Phase`] to `false`. For now, the signed phase is always
//! active.
//!
//! ### Fallback
//!
//! If we reach the end of both phases (i.e. call to [`ElectionProvider::elect`] happens) and no
//! good solution is queued, then the fallback strategy [`pallet::Config::Fallback`] is used to
//! determine what needs to be done. The on-chain election is slow, and contains no balancing or
//! reduction post-processing. [`NoFallback`] does nothing and enables [`Phase::Emergency`], which
//! is a more *fail-safe* approach.
//!
//! ### Emergency Phase
//!
//! If, for any of the below reasons:
//!
//! 1. No **signed** or **unsigned** solution submitted, and no successful [`Config::Fallback`] is
//!    provided
//! 2. Any other unforeseen internal error
//!
//! A call to `T::ElectionProvider::elect` is made, and `Ok(_)` cannot be returned, then the pallet
//! proceeds to the [`Phase::Emergency`]. During this phase, any solution can be submitted from
//! [`Config::ForceOrigin`], without any checking, via [`Pallet::set_emergency_election_result`]
//! transaction. Hence, `[`Config::ForceOrigin`]` should only be set to a trusted origin, such as
//! the council or root. Once submitted, the forced solution is kept in [`QueuedSolution`] until the
//! next call to `T::ElectionProvider::elect`, where it is returned and [`Phase`] goes back to
//! `Off`.
//!
//! This implies that the user of this pallet (i.e. a staking pallet) should re-try calling
//! `T::ElectionProvider::elect` in case of error, until `OK(_)` is returned.
//!
//! To generate an emergency solution, one must only provide one argument: [`Supports`]. This is
//! essentially a collection of elected winners for the election, and voters who support them. The
//! supports can be generated by any means. In the simplest case, it could be manual. For example,
//! in the case of massive network failure or misbehavior, [`Config::ForceOrigin`] might decide to
//! select only a small number of emergency winners (which would greatly restrict the next validator
//! set, if this pallet is used with `pallet-staking`). If the failure is for other technical
//! reasons, then a simple and safe way to generate supports is using the staking-miner binary
//! provided in the Polkadot repository. This binary has a subcommand named `emergency-solution`
//! which is capable of connecting to a live network, and generating appropriate `supports` using a
//! standard algorithm, and outputting the `supports` in hex format, ready for submission. Note that
//! while this binary lives in the Polkadot repository, this particular subcommand of it can work
//! against any substrate based-chain.
//!
//! See the `staking-miner` documentation in the Polkadot repository for more information.
//!
//! ## Feasible Solution (correct solution)
//!
//! All submissions must undergo a feasibility check. Signed solutions are checked on by one at the
//! end of the signed phase, and the unsigned solutions are checked on the spot. A feasible solution
//! is as follows:
//!
//! 0. **all** of the used indices must be correct.
//! 1. present *exactly* correct number of winners.
//! 2. any assignment is checked to match with [`RoundSnapshot::voters`].
//! 3. the claimed score is valid, based on the fixed point arithmetic accuracy.
//!
//! ## Accuracy
//!
//! The accuracy of the election is configured via [`SolutionAccuracyOf`] which is the accuracy that
//! the submitted solutions must adhere to.
//!
//! Note that the accuracy is of great importance. The offchain solution should be as small as
//! possible, reducing solutions size/weight.
//!
//! ## Error types
//!
//! This pallet provides a verbose error system to ease future debugging and debugging. The overall
//! hierarchy of errors is as follows:
//!
//! 1. [`pallet::Error`]: These are the errors that can be returned in the dispatchables of the
//!    pallet, either signed or unsigned. Since decomposition with nested enums is not possible
//!    here, they are prefixed with the logical sub-system to which they belong.
//! 2. [`ElectionError`]: These are the errors that can be generated while the pallet is doing
//!    something in automatic scenarios, such as `offchain_worker` or `on_initialize`. These errors
//!    are helpful for logging and are thus nested as:
//!    - [`ElectionError::Miner`]: wraps a [`unsigned::MinerError`].
//!    - [`ElectionError::Feasibility`]: wraps a [`FeasibilityError`].
//!    - [`ElectionError::Fallback`]: wraps a fallback error.
//!    - [`ElectionError::DataProvider`]: wraps a static str.
//!
//! Note that there could be an overlap between these sub-errors. For example, A
//! `SnapshotUnavailable` can happen in both miner and feasibility check phase.
//!
//! ## Future Plans
//!
//! **Emergency-phase recovery script**: This script should be taken out of staking-miner in
//! polkadot and ideally live in `substrate/utils/frame/elections`.
//!
//! **Challenge Phase**. We plan on adding a third phase to the pallet, called the challenge phase.
//! This is a phase in which no further solutions are processed, and the current best solution might
//! be challenged by anyone (signed or unsigned). The main plan here is to enforce the solution to
//! be PJR. Checking PJR on-chain is quite expensive, yet proving that a solution is **not** PJR is
//! rather cheap. If a queued solution is successfully proven bad:
//!
//! 1. We must surely slash whoever submitted that solution (might be a challenge for unsigned
//!    solutions).
//! 2. We will fallback to the emergency strategy (likely extending the current era).
//!
//! **Bailing out**. The functionality of bailing out of a queued solution is nice. A miner can
//! submit a solution as soon as they _think_ it is high probability feasible, and do the checks
//! afterwards, and remove their solution (for a small cost of probably just transaction fees, or a
//! portion of the bond).
//!
//! **Conditionally open unsigned phase**: Currently, the unsigned phase is always opened. This is
//! useful because an honest validator will run substrate OCW code, which should be good enough to
//! trump a mediocre or malicious signed submission (assuming in the absence of honest signed bots).
//! If there are signed submissions, they can be checked against an absolute measure (e.g. PJR),
//! then we can only open the unsigned phase in extreme conditions (i.e. "no good signed solution
//! received") to spare some work for the active validators.
//!
//! **Allow smaller solutions and build up**: For now we only allow solutions that are exactly
//! [`DesiredTargets`], no more, no less. Over time, we can change this to a [min, max] where any
//! solution within this range is acceptable, where bigger solutions are prioritized.
//!
//! **Score based on (byte) size**: We should always prioritize small solutions over bigger ones, if
//! there is a tie. Even more harsh should be to enforce the bound of the `reduce` algorithm.
//!
//! **Take into account the encode/decode weight in benchmarks.** Currently, we only take into
//! account the weight of encode/decode in the `submit_unsigned` given its priority. Nonetheless,
//! all operations on the solution and the snapshot are worthy of taking this into account.

#![cfg_attr(not(feature = "std"), no_std)]

use codec::{Decode, Encode};
use frame_election_provider_support::{ElectionDataProvider, ElectionProvider, PageIndex};
use frame_support::{
	dispatch::DispatchResultWithPostInfo,
	ensure,
	traits::{Currency, Get, OnUnbalanced, ReservableCurrency},
	weights::{DispatchClass, Weight},
};
use frame_system::{ensure_none, offchain::SendTransactionTypes};
use scale_info::TypeInfo;
use sp_arithmetic::{
	traits::{CheckedAdd, Saturating, Zero},
	UpperOf,
};
use sp_npos_elections::{
	assignment_ratio_to_staked_normalized, ElectionScore, EvaluateSupport, NposSolution, Supports,
	VoteWeight,
};
use sp_runtime::{
	traits::Bounded,
	transaction_validity::{
		InvalidTransaction, TransactionPriority, TransactionSource, TransactionValidity,
		TransactionValidityError, ValidTransaction,
	},
	DispatchError, PerThing, Perbill, RuntimeDebug, SaturatedConversion,
};
use sp_std::prelude::*;

#[cfg(feature = "runtime-benchmarks")]
mod benchmarking;
#[cfg(test)]
mod mock;
#[macro_use]
pub mod helpers;

const LOG_TARGET: &'static str = "runtime::election-provider";

pub mod signed;
pub mod unsigned;
pub mod weights;
pub use weights::WeightInfo;

pub use signed::{
	BalanceOf, NegativeImbalanceOf, PositiveImbalanceOf, SignedSubmission, SignedSubmissionOf,
	SignedSubmissions, SubmissionIndicesOf,
};

/// The solution type used by this crate.
pub type SolutionOf<T> = <T as Config>::Solution;

/// The voter index. Derived from [`SolutionOf`].
pub type SolutionVoterIndexOf<T> = <SolutionOf<T> as NposSolution>::VoterIndex;
/// The target index. Derived from [`SolutionOf`].
pub type SolutionTargetIndexOf<T> = <SolutionOf<T> as NposSolution>::TargetIndex;
/// The accuracy of the election, when submitted from offchain. Derived from [`SolutionOf`].
pub type SolutionAccuracyOf<T> = <SolutionOf<T> as NposSolution>::Accuracy;
/// The fallback election type.
pub type FallbackErrorOf<T> = <<T as crate::Config>::Fallback as ElectionProvider>::Error;

/// Configuration for the benchmarks of the pallet.
pub trait BenchmarkingConfig {
	/// Range of voters.
	const VOTERS: [u32; 2];
	/// Range of targets.
	const TARGETS: [u32; 2];
	/// Range of active voters.
	const ACTIVE_VOTERS: [u32; 2];
	/// Range of desired targets.
	const DESIRED_TARGETS: [u32; 2];
	/// Maximum number of voters expected. This is used only for memory-benchmarking of snapshot.
	const SNAPSHOT_MAXIMUM_VOTERS: u32;
	/// Maximum number of voters expected. This is used only for memory-benchmarking of miner.
	const MINER_MAXIMUM_VOTERS: u32;
	/// Maximum number of targets expected. This is used only for memory-benchmarking.
	const MAXIMUM_TARGETS: u32;
}

/// A fallback implementation that transitions the pallet to the emergency phase.
pub struct NoFallback<T>(sp_std::marker::PhantomData<T>);

impl<T: Config> ElectionProvider for NoFallback<T> {
	type AccountId = T::AccountId;
	type BlockNumber = T::BlockNumber;
	type DataProvider = T::DataProvider;
	type Error = &'static str;
	type Pages = frame_support::traits::ConstU8<0>;

	fn elect(_: PageIndex) -> Result<Supports<T::AccountId>, Self::Error> {
		// Do nothing, this will enable the emergency phase.
		Err("NoFallback.")
	}
}

/// Current phase of the pallet.
#[derive(PartialEq, Eq, Clone, Copy, Encode, Decode, Debug, TypeInfo)]
pub enum Phase<Bn> {
	/// Nothing, the election is not happening.
	Off,
	/// Signed phase is open.
	Signed,
	/// Unsigned phase. First element is whether it is active or not, second the starting block
	/// number.
	///
	/// We do not yet check whether the unsigned phase is active or passive. The intent is for the
	/// blockchain to be able to declare: "I believe that there exists an adequate signed
	/// solution," advising validators not to bother running the unsigned offchain worker.
	///
	/// As validator nodes are free to edit their OCW code, they could simply ignore this advisory
	/// and always compute their own solution. However, by default, when the unsigned phase is
	/// passive, the offchain workers will not bother running.
	Unsigned((bool, Bn)),
	/// The emergency phase. This is enabled upon a failing call to `T::ElectionProvider::elect`.
	/// After that, the only way to leave this phase is through a successful
	/// `T::ElectionProvider::elect`.
	Emergency,
}

impl<Bn> Default for Phase<Bn> {
	fn default() -> Self {
		Phase::Off
	}
}

impl<Bn: PartialEq + Eq> Phase<Bn> {
	/// Whether the phase is emergency or not.
	pub fn is_emergency(&self) -> bool {
		matches!(self, Phase::Emergency)
	}

	/// Whether the phase is signed or not.
	pub fn is_signed(&self) -> bool {
		matches!(self, Phase::Signed)
	}

	/// Whether the phase is unsigned or not.
	pub fn is_unsigned(&self) -> bool {
		matches!(self, Phase::Unsigned(_))
	}

	/// Whether the phase is unsigned and open or not, with specific start.
	pub fn is_unsigned_open_at(&self, at: Bn) -> bool {
		matches!(self, Phase::Unsigned((true, real)) if *real == at)
	}

	/// Whether the phase is unsigned and open or not.
	pub fn is_unsigned_open(&self) -> bool {
		matches!(self, Phase::Unsigned((true, _)))
	}

	/// Whether the phase is off or not.
	pub fn is_off(&self) -> bool {
		matches!(self, Phase::Off)
	}
}

/// The type of `Computation` that provided this election data.
#[derive(PartialEq, Eq, Clone, Copy, Encode, Decode, Debug, TypeInfo)]
pub enum ElectionCompute {
	/// Election was computed on-chain.
	OnChain,
	/// Election was computed with a signed submission.
	Signed,
	/// Election was computed with an unsigned submission.
	Unsigned,
	/// Election was computed using the fallback
	Fallback,
	/// Election was computed with emergency status.
	Emergency,
}

impl Default for ElectionCompute {
	fn default() -> Self {
		ElectionCompute::OnChain
	}
}

/// A raw, unchecked solution.
///
/// This is what will get submitted to the chain.
///
/// Such a solution should never become effective in anyway before being checked by the
/// `Pallet::feasibility_check`.
#[derive(PartialEq, Eq, Clone, Encode, Decode, RuntimeDebug, PartialOrd, Ord, TypeInfo)]
pub struct RawSolution<S> {
	/// the solution itself.
	pub solution: S,
	/// The _claimed_ score of the solution.
	pub score: ElectionScore,
	/// The round at which this solution should be submitted.
	pub round: u32,
}

impl<C: Default> Default for RawSolution<C> {
	fn default() -> Self {
		// Round 0 is always invalid, only set this to 1.
		Self { round: 1, solution: Default::default(), score: Default::default() }
	}
}

/// A checked solution, ready to be enacted.
#[derive(PartialEq, Eq, Clone, Encode, Decode, RuntimeDebug, Default, TypeInfo)]
pub struct ReadySolution<A> {
	/// The final supports of the solution.
	///
	/// This is target-major vector, storing each winners, total backing, and each individual
	/// backer.
	pub supports: Supports<A>,
	/// The score of the solution.
	///
	/// This is needed to potentially challenge the solution.
	pub score: ElectionScore,
	/// How this election was computed.
	pub compute: ElectionCompute,
}

/// A snapshot of all the data that is needed for en entire round. They are provided by
/// [`ElectionDataProvider`] and are kept around until the round is finished.
///
/// These are stored together because they are often accessed together.
#[derive(PartialEq, Eq, Clone, Encode, Decode, RuntimeDebug, Default, TypeInfo)]
pub struct RoundSnapshot<A> {
	/// All of the voters.
	pub voters: Vec<(A, VoteWeight, Vec<A>)>,
	/// All of the targets.
	pub targets: Vec<A>,
}

/// Encodes the length of a solution or a snapshot.
///
/// This is stored automatically on-chain, and it contains the **size of the entire snapshot**.
/// This is also used in dispatchables as weight witness data and should **only contain the size of
/// the presented solution**, not the entire snapshot.
#[derive(PartialEq, Eq, Clone, Copy, Encode, Decode, Debug, Default, TypeInfo)]
pub struct SolutionOrSnapshotSize {
	/// The length of voters.
	#[codec(compact)]
	pub voters: u32,
	/// The length of targets.
	#[codec(compact)]
	pub targets: u32,
}

/// Internal errors of the pallet.
///
/// Note that this is different from [`pallet::Error`].
#[derive(frame_support::DebugNoBound)]
#[cfg_attr(feature = "runtime-benchmarks", derive(strum_macros::IntoStaticStr))]
pub enum ElectionError<T: Config> {
	/// An error happened in the feasibility check sub-system.
	Feasibility(FeasibilityError),
	/// An error in the miner (offchain) sub-system.
	Miner(unsigned::MinerError<T>),
	/// An error happened in the data provider.
	DataProvider(&'static str),
	/// An error nested in the fallback.
	Fallback(FallbackErrorOf<T>),
}

// NOTE: we have to do this manually because of the additional where clause needed on
// `FallbackErrorOf<T>`.
#[cfg(test)]
impl<T: Config> PartialEq for ElectionError<T>
where
	FallbackErrorOf<T>: PartialEq,
{
	fn eq(&self, other: &Self) -> bool {
		use ElectionError::*;
		match (self, other) {
			(&Feasibility(ref x), &Feasibility(ref y)) if x == y => true,
			(&Miner(ref x), &Miner(ref y)) if x == y => true,
			(&DataProvider(ref x), &DataProvider(ref y)) if x == y => true,
			(&Fallback(ref x), &Fallback(ref y)) if x == y => true,
			_ => false,
		}
	}
}

impl<T: Config> From<FeasibilityError> for ElectionError<T> {
	fn from(e: FeasibilityError) -> Self {
		ElectionError::Feasibility(e)
	}
}

impl<T: Config> From<unsigned::MinerError<T>> for ElectionError<T> {
	fn from(e: unsigned::MinerError<T>) -> Self {
		ElectionError::Miner(e)
	}
}

/// Errors that can happen in the feasibility check.
#[derive(Debug, Eq, PartialEq)]
#[cfg_attr(feature = "runtime-benchmarks", derive(strum_macros::IntoStaticStr))]
pub enum FeasibilityError {
	/// Wrong number of winners presented.
	WrongWinnerCount,
	/// The snapshot is not available.
	///
	/// Kinda defensive: The pallet should technically never attempt to do a feasibility check when
	/// no snapshot is present.
	SnapshotUnavailable,
	/// Internal error from the election crate.
	NposElection(sp_npos_elections::Error),
	/// A vote is invalid.
	InvalidVote,
	/// A voter is invalid.
	InvalidVoter,
	/// The given score was invalid.
	InvalidScore,
	/// The provided round is incorrect.
	InvalidRound,
	/// Comparison against `MinimumUntrustedScore` failed.
	UntrustedScoreTooLow,
}

impl From<sp_npos_elections::Error> for FeasibilityError {
	fn from(e: sp_npos_elections::Error) -> Self {
		FeasibilityError::NposElection(e)
	}
}

pub use pallet::*;
#[frame_support::pallet]
pub mod pallet {
	use super::*;
	use frame_election_provider_support::NposSolver;
	use frame_support::{pallet_prelude::*, traits::EstimateCallFee};
	use frame_system::pallet_prelude::*;

	#[pallet::config]
	pub trait Config: frame_system::Config + SendTransactionTypes<Call<Self>> {
		type Event: From<Event<Self>>
			+ IsType<<Self as frame_system::Config>::Event>
			+ TryInto<Event<Self>>;

		/// Currency type.
		type Currency: ReservableCurrency<Self::AccountId> + Currency<Self::AccountId>;

		/// Something that can predict the fee of a call. Used to sensibly distribute rewards.
		type EstimateCallFee: EstimateCallFee<Call<Self>, BalanceOf<Self>>;

		/// Duration of the unsigned phase.
		#[pallet::constant]
		type UnsignedPhase: Get<Self::BlockNumber>;
		/// Duration of the signed phase.
		#[pallet::constant]
		type SignedPhase: Get<Self::BlockNumber>;

		/// The minimum amount of improvement to the solution score that defines a solution as
		/// "better" (in any phase).
		#[pallet::constant]
		type SolutionImprovementThreshold: Get<Perbill>;

		/// The repeat threshold of the offchain worker.
		///
		/// For example, if it is 5, that means that at least 5 blocks will elapse between attempts
		/// to submit the worker's solution.
		#[pallet::constant]
		type OffchainRepeat: Get<Self::BlockNumber>;

		/// The priority of the unsigned transaction submitted in the unsigned-phase
		#[pallet::constant]
		type MinerTxPriority: Get<TransactionPriority>;

		/// Maximum weight that the miner should consume.
		///
		/// The miner will ensure that the total weight of the unsigned solution will not exceed
		/// this value, based on [`WeightInfo::submit_unsigned`].
		#[pallet::constant]
		type MinerMaxWeight: Get<Weight>;

		/// Maximum number of signed submissions that can be queued.
		///
		/// It is best to avoid adjusting this during an election, as it impacts downstream data
		/// structures. In particular, `SignedSubmissionIndices<T>` is bounded on this value. If you
		/// update this value during an election, you _must_ ensure that
		/// `SignedSubmissionIndices.len()` is less than or equal to the new value. Otherwise,
		/// attempts to submit new solutions may cause a runtime panic.
		#[pallet::constant]
		type SignedMaxSubmissions: Get<u32>;

		/// Maximum weight of a signed solution.
		///
		/// This should probably be similar to [`Config::MinerMaxWeight`].
		#[pallet::constant]
		type SignedMaxWeight: Get<Weight>;

		/// Base reward for a signed solution
		#[pallet::constant]
		type SignedRewardBase: Get<BalanceOf<Self>>;

		/// Base deposit for a signed solution.
		#[pallet::constant]
		type SignedDepositBase: Get<BalanceOf<Self>>;

		/// Per-byte deposit for a signed solution.
		#[pallet::constant]
		type SignedDepositByte: Get<BalanceOf<Self>>;

		/// Per-weight deposit for a signed solution.
		#[pallet::constant]
		type SignedDepositWeight: Get<BalanceOf<Self>>;

		/// The maximum number of voters to put in the snapshot. At the moment, snapshots are only
		/// over a single block, but once multi-block elections are introduced they will take place
		/// over multiple blocks.
		///
		/// Also, note the data type: If the voters are represented by a `u32` in `type
		/// CompactSolution`, the same `u32` is used here to ensure bounds are respected.
		#[pallet::constant]
		type VoterSnapshotPerBlock: Get<SolutionVoterIndexOf<Self>>;

		/// Handler for the slashed deposits.
		type SlashHandler: OnUnbalanced<NegativeImbalanceOf<Self>>;

		/// Handler for the rewards.
		type RewardHandler: OnUnbalanced<PositiveImbalanceOf<Self>>;

		/// Maximum length (bytes) that the mined solution should consume.
		///
		/// The miner will ensure that the total length of the unsigned solution will not exceed
		/// this value.
		#[pallet::constant]
		type MinerMaxLength: Get<u32>;

		/// Something that will provide the election data.
		type DataProvider: ElectionDataProvider<
			AccountId = Self::AccountId,
			BlockNumber = Self::BlockNumber,
		>;

		/// The solution type.
		type Solution: codec::Codec
			+ Default
			+ PartialEq
			+ Eq
			+ Clone
			+ sp_std::fmt::Debug
			+ Ord
			+ NposSolution
			+ TypeInfo;

		/// Configuration for the fallback
		type Fallback: ElectionProvider<
			AccountId = Self::AccountId,
			BlockNumber = Self::BlockNumber,
			DataProvider = Self::DataProvider,
		>;

		/// OCW election solution miner algorithm implementation.
		type Solver: NposSolver<AccountId = Self::AccountId>;

		/// Origin that can control this pallet. Note that any action taken by this origin (such)
		/// as providing an emergency solution is not checked. Thus, it must be a trusted origin.
		type ForceOrigin: EnsureOrigin<Self::Origin>;

		/// The configuration of benchmarking.
		type BenchmarkingConfig: BenchmarkingConfig;

		/// The weight of the pallet.
		type WeightInfo: WeightInfo;
	}

	#[pallet::hooks]
	impl<T: Config> Hooks<BlockNumberFor<T>> for Pallet<T> {
		fn on_initialize(now: T::BlockNumber) -> Weight {
			let next_election = T::DataProvider::next_election_prediction(now).max(now);

			let signed_deadline = T::SignedPhase::get() + T::UnsignedPhase::get();
			let unsigned_deadline = T::UnsignedPhase::get();

			let remaining = next_election - now;
			let current_phase = Self::current_phase();

			log!(
				trace,
				"current phase {:?}, next election {:?}, metadata: {:?}",
				current_phase,
				next_election,
				Self::snapshot_metadata()
			);
			match current_phase {
				Phase::Off if remaining <= signed_deadline && remaining > unsigned_deadline => {
					// NOTE: if signed-phase length is zero, second part of the if-condition fails.
					match Self::create_snapshot() {
						Ok(_) => {
							Self::on_initialize_open_signed();
							T::WeightInfo::on_initialize_open_signed()
						},
						Err(why) => {
							// Not much we can do about this at this point.
							log!(warn, "failed to open signed phase due to {:?}", why);
							T::WeightInfo::on_initialize_nothing()
						},
					}
				},
				Phase::Signed | Phase::Off
					if remaining <= unsigned_deadline && remaining > Zero::zero() =>
				{
					// our needs vary according to whether or not the unsigned phase follows a
					// signed phase
					let (need_snapshot, enabled) = if current_phase == Phase::Signed {
						// there was previously a signed phase: close the signed phase, no need for
						// snapshot.
						//
						// Notes:
						//
						//   - `Self::finalize_signed_phase()` also appears in `fn do_elect`. This
						//     is a guard against the case that `elect` is called prematurely. This
						//     adds a small amount of overhead, but that is unfortunately
						//     unavoidable.
						let _ = Self::finalize_signed_phase();
						// In the future we can consider disabling the unsigned phase if the signed
						// phase completes successfully, but for now we're enabling it
						// unconditionally as a defensive measure.
						(false, true)
					} else {
						// No signed phase: create a new snapshot, definitely `enable` the unsigned
						// phase.
						(true, true)
					};

					if need_snapshot {
						match Self::create_snapshot() {
							Ok(_) => {
								Self::on_initialize_open_unsigned(enabled, now);
								T::WeightInfo::on_initialize_open_unsigned()
							},
							Err(why) => {
								log!(warn, "failed to open unsigned phase due to {:?}", why);
								T::WeightInfo::on_initialize_nothing()
							},
						}
					} else {
						Self::on_initialize_open_unsigned(enabled, now);
						T::WeightInfo::on_initialize_open_unsigned()
					}
				},
				_ => T::WeightInfo::on_initialize_nothing(),
			}
		}

		fn offchain_worker(now: T::BlockNumber) {
			use sp_runtime::offchain::storage_lock::{BlockAndTime, StorageLock};

			// Create a lock with the maximum deadline of number of blocks in the unsigned phase.
			// This should only come useful in an **abrupt** termination of execution, otherwise the
			// guard will be dropped upon successful execution.
			let mut lock =
				StorageLock::<BlockAndTime<frame_system::Pallet<T>>>::with_block_deadline(
					unsigned::OFFCHAIN_LOCK,
					T::UnsignedPhase::get().saturated_into(),
				);

			match lock.try_lock() {
				Ok(_guard) => {
					Self::do_synchronized_offchain_worker(now);
				},
				Err(deadline) => {
					log!(debug, "offchain worker lock not released, deadline is {:?}", deadline);
				},
			};
		}

		fn integrity_test() {
			use sp_std::mem::size_of;
			// The index type of both voters and targets need to be smaller than that of usize (very
			// unlikely to be the case, but anyhow).
			assert!(size_of::<SolutionVoterIndexOf<T>>() <= size_of::<usize>());
			assert!(size_of::<SolutionTargetIndexOf<T>>() <= size_of::<usize>());

			// ----------------------------
			// Based on the requirements of [`sp_npos_elections::Assignment::try_normalize`].
			let max_vote: usize = <SolutionOf<T> as NposSolution>::LIMIT;

			// 2. Maximum sum of [SolutionAccuracy; 16] must fit into `UpperOf<OffchainAccuracy>`.
			let maximum_chain_accuracy: Vec<UpperOf<SolutionAccuracyOf<T>>> = (0..max_vote)
				.map(|_| {
					<UpperOf<SolutionAccuracyOf<T>>>::from(
						<SolutionAccuracyOf<T>>::one().deconstruct(),
					)
				})
				.collect();
			let _: UpperOf<SolutionAccuracyOf<T>> = maximum_chain_accuracy
				.iter()
				.fold(Zero::zero(), |acc, x| acc.checked_add(x).unwrap());

			// We only accept data provider who's maximum votes per voter matches our
			// `T::Solution`'s `LIMIT`.
			//
			// NOTE that this pallet does not really need to enforce this in runtime. The
			// solution cannot represent any voters more than `LIMIT` anyhow.
			assert_eq!(
<<<<<<< HEAD
				<T::DataProvider as ElectionDataProvider<T::AccountId, T::BlockNumber>>::MaxVotesPerVoter::get(),
=======
				<T::DataProvider as ElectionDataProvider>::MAXIMUM_VOTES_PER_VOTER,
>>>>>>> 7f68a8be
				<SolutionOf<T> as NposSolution>::LIMIT as u32,
			);
		}
	}

	#[pallet::call]
	impl<T: Config> Pallet<T> {
		/// Submit a solution for the unsigned phase.
		///
		/// The dispatch origin fo this call must be __none__.
		///
		/// This submission is checked on the fly. Moreover, this unsigned solution is only
		/// validated when submitted to the pool from the **local** node. Effectively, this means
		/// that only active validators can submit this transaction when authoring a block (similar
		/// to an inherent).
		///
		/// To prevent any incorrect solution (and thus wasted time/weight), this transaction will
		/// panic if the solution submitted by the validator is invalid in any way, effectively
		/// putting their authoring reward at risk.
		///
		/// No deposit or reward is associated with this submission.
		#[pallet::weight((
			T::WeightInfo::submit_unsigned(
				witness.voters,
				witness.targets,
				raw_solution.solution.voter_count() as u32,
				raw_solution.solution.unique_targets().len() as u32
			),
			DispatchClass::Operational,
		))]
		pub fn submit_unsigned(
			origin: OriginFor<T>,
			raw_solution: Box<RawSolution<SolutionOf<T>>>,
			witness: SolutionOrSnapshotSize,
		) -> DispatchResultWithPostInfo {
			ensure_none(origin)?;
			let error_message = "Invalid unsigned submission must produce invalid block and \
				 deprive validator from their authoring reward.";

			// Check score being an improvement, phase, and desired targets.
			Self::unsigned_pre_dispatch_checks(&raw_solution).expect(error_message);

			// Ensure witness was correct.
			let SolutionOrSnapshotSize { voters, targets } =
				Self::snapshot_metadata().expect(error_message);

			// NOTE: we are asserting, not `ensure`ing -- we want to panic here.
			assert!(voters as u32 == witness.voters, "{}", error_message);
			assert!(targets as u32 == witness.targets, "{}", error_message);

			let ready = Self::feasibility_check(*raw_solution, ElectionCompute::Unsigned)
				.expect(error_message);

			// Store the newly received solution.
			log!(info, "queued unsigned solution with score {:?}", ready.score);
			let ejected_a_solution = <QueuedSolution<T>>::exists();
			<QueuedSolution<T>>::put(ready);
			Self::deposit_event(Event::SolutionStored {
				election_compute: ElectionCompute::Unsigned,
				prev_ejected: ejected_a_solution,
			});

			Ok(None.into())
		}

		/// Set a new value for `MinimumUntrustedScore`.
		///
		/// Dispatch origin must be aligned with `T::ForceOrigin`.
		///
		/// This check can be turned off by setting the value to `None`.
		#[pallet::weight(T::DbWeight::get().writes(1))]
		pub fn set_minimum_untrusted_score(
			origin: OriginFor<T>,
			maybe_next_score: Option<ElectionScore>,
		) -> DispatchResult {
			T::ForceOrigin::ensure_origin(origin)?;
			<MinimumUntrustedScore<T>>::set(maybe_next_score);
			Ok(())
		}

		/// Set a solution in the queue, to be handed out to the client of this pallet in the next
		/// call to `ElectionProvider::elect`.
		///
		/// This can only be set by `T::ForceOrigin`, and only when the phase is `Emergency`.
		///
		/// The solution is not checked for any feasibility and is assumed to be trustworthy, as any
		/// feasibility check itself can in principle cause the election process to fail (due to
		/// memory/weight constrains).
		#[pallet::weight(T::DbWeight::get().reads_writes(1, 1))]
		pub fn set_emergency_election_result(
			origin: OriginFor<T>,
			supports: Supports<T::AccountId>,
		) -> DispatchResult {
			T::ForceOrigin::ensure_origin(origin)?;
			ensure!(Self::current_phase().is_emergency(), <Error<T>>::CallNotAllowed);

			// Note: we don't `rotate_round` at this point; the next call to
			// `ElectionProvider::elect` will succeed and take care of that.

			let solution =
				ReadySolution { supports, score: [0, 0, 0], compute: ElectionCompute::Emergency };

			<QueuedSolution<T>>::put(solution);
			Ok(())
		}

		/// Submit a solution for the signed phase.
		///
		/// The dispatch origin fo this call must be __signed__.
		///
		/// The solution is potentially queued, based on the claimed score and processed at the end
		/// of the signed phase.
		///
		/// A deposit is reserved and recorded for the solution. Based on the outcome, the solution
		/// might be rewarded, slashed, or get all or a part of the deposit back.
		///
		/// # <weight>
		/// Queue size must be provided as witness data.
		/// # </weight>
		#[pallet::weight(T::WeightInfo::submit(*num_signed_submissions))]
		pub fn submit(
			origin: OriginFor<T>,
			raw_solution: Box<RawSolution<SolutionOf<T>>>,
			num_signed_submissions: u32,
		) -> DispatchResult {
			let who = ensure_signed(origin)?;

			// ensure witness data is correct.
			ensure!(
				num_signed_submissions >=
					<SignedSubmissions<T>>::decode_len().unwrap_or_default() as u32,
				Error::<T>::SignedInvalidWitness,
			);

			// ensure solution is timely.
			ensure!(Self::current_phase().is_signed(), Error::<T>::PreDispatchEarlySubmission);

			// NOTE: this is the only case where having separate snapshot would have been better
			// because could do just decode_len. But we can create abstractions to do this.

			// build size. Note: this is not needed for weight calc, thus not input.
			// unlikely to ever return an error: if phase is signed, snapshot will exist.
			let size = Self::snapshot_metadata().ok_or(Error::<T>::MissingSnapshotMetadata)?;

			ensure!(
				Self::feasibility_weight_of(&raw_solution, size) < T::SignedMaxWeight::get(),
				Error::<T>::SignedTooMuchWeight,
			);

			// create the submission
			let deposit = Self::deposit_for(&raw_solution, size);
			let reward = {
				let call =
					Call::submit { raw_solution: raw_solution.clone(), num_signed_submissions };
				let call_fee = T::EstimateCallFee::estimate_call_fee(&call, None.into());
				T::SignedRewardBase::get().saturating_add(call_fee)
			};

			let submission =
				SignedSubmission { who: who.clone(), deposit, raw_solution: *raw_solution, reward };

			// insert the submission if the queue has space or it's better than the weakest
			// eject the weakest if the queue was full
			let mut signed_submissions = Self::signed_submissions();
			let maybe_removed = match signed_submissions.insert(submission) {
				// it's an error if we failed to insert a submission: this indicates the queue was
				// full but our solution had insufficient score to eject any solution
				signed::InsertResult::NotInserted => return Err(Error::<T>::SignedQueueFull.into()),
				signed::InsertResult::Inserted => None,
				signed::InsertResult::InsertedEjecting(weakest) => Some(weakest),
			};

			// collect deposit. Thereafter, the function cannot fail.
			T::Currency::reserve(&who, deposit).map_err(|_| Error::<T>::SignedCannotPayDeposit)?;

			let ejected_a_solution = maybe_removed.is_some();
			// if we had to remove the weakest solution, unreserve its deposit
			if let Some(removed) = maybe_removed {
				let _remainder = T::Currency::unreserve(&removed.who, removed.deposit);
				debug_assert!(_remainder.is_zero());
			}

			signed_submissions.put();
			Self::deposit_event(Event::SolutionStored {
				election_compute: ElectionCompute::Signed,
				prev_ejected: ejected_a_solution,
			});
			Ok(())
		}
	}

	#[pallet::event]
	#[pallet::generate_deposit(pub(super) fn deposit_event)]
	pub enum Event<T: Config> {
		/// A solution was stored with the given compute.
		///
		/// If the solution is signed, this means that it hasn't yet been processed. If the
		/// solution is unsigned, this means that it has also been processed.
		///
		/// The `bool` is `true` when a previous solution was ejected to make room for this one.
		SolutionStored { election_compute: ElectionCompute, prev_ejected: bool },
		/// The election has been finalized, with `Some` of the given computation, or else if the
		/// election failed, `None`.
		ElectionFinalized { election_compute: Option<ElectionCompute> },
		/// An account has been rewarded for their signed submission being finalized.
		Rewarded { account: <T as frame_system::Config>::AccountId, value: BalanceOf<T> },
		/// An account has been slashed for submitting an invalid signed submission.
		Slashed { account: <T as frame_system::Config>::AccountId, value: BalanceOf<T> },
		/// The signed phase of the given round has started.
		SignedPhaseStarted { round: u32 },
		/// The unsigned phase of the given round has started.
		UnsignedPhaseStarted { round: u32 },
	}

	/// Error of the pallet that can be returned in response to dispatches.
	#[pallet::error]
	pub enum Error<T> {
		/// Submission was too early.
		PreDispatchEarlySubmission,
		/// Wrong number of winners presented.
		PreDispatchWrongWinnerCount,
		/// Submission was too weak, score-wise.
		PreDispatchWeakSubmission,
		/// The queue was full, and the solution was not better than any of the existing ones.
		SignedQueueFull,
		/// The origin failed to pay the deposit.
		SignedCannotPayDeposit,
		/// Witness data to dispatchable is invalid.
		SignedInvalidWitness,
		/// The signed submission consumes too much weight
		SignedTooMuchWeight,
		/// OCW submitted solution for wrong round
		OcwCallWrongEra,
		/// Snapshot metadata should exist but didn't.
		MissingSnapshotMetadata,
		/// `Self::insert_submission` returned an invalid index.
		InvalidSubmissionIndex,
		/// The call is not allowed at this point.
		CallNotAllowed,
	}

	#[pallet::validate_unsigned]
	impl<T: Config> ValidateUnsigned for Pallet<T> {
		type Call = Call<T>;
		fn validate_unsigned(source: TransactionSource, call: &Self::Call) -> TransactionValidity {
			if let Call::submit_unsigned { raw_solution, .. } = call {
				// Discard solution not coming from the local OCW.
				match source {
					TransactionSource::Local | TransactionSource::InBlock => { /* allowed */ },
					_ => return InvalidTransaction::Call.into(),
				}

				let _ = Self::unsigned_pre_dispatch_checks(raw_solution)
					.map_err(|err| {
						log!(debug, "unsigned transaction validation failed due to {:?}", err);
						err
					})
					.map_err(dispatch_error_to_invalid)?;

				ValidTransaction::with_tag_prefix("OffchainElection")
					// The higher the score[0], the better a solution is.
					.priority(
						T::MinerTxPriority::get()
							.saturating_add(raw_solution.score[0].saturated_into()),
					)
					// Used to deduplicate unsigned solutions: each validator should produce one
					// solution per round at most, and solutions are not propagate.
					.and_provides(raw_solution.round)
					// Transaction should stay in the pool for the duration of the unsigned phase.
					.longevity(T::UnsignedPhase::get().saturated_into::<u64>())
					// We don't propagate this. This can never be validated at a remote node.
					.propagate(false)
					.build()
			} else {
				InvalidTransaction::Call.into()
			}
		}

		fn pre_dispatch(call: &Self::Call) -> Result<(), TransactionValidityError> {
			if let Call::submit_unsigned { raw_solution, .. } = call {
				Self::unsigned_pre_dispatch_checks(raw_solution)
					.map_err(dispatch_error_to_invalid)
					.map_err(Into::into)
			} else {
				Err(InvalidTransaction::Call.into())
			}
		}
	}

	#[pallet::type_value]
	pub fn DefaultForRound() -> u32 {
		1
	}

	/// Internal counter for the number of rounds.
	///
	/// This is useful for de-duplication of transactions submitted to the pool, and general
	/// diagnostics of the pallet.
	///
	/// This is merely incremented once per every time that an upstream `elect` is called.
	#[pallet::storage]
	#[pallet::getter(fn round)]
	pub type Round<T: Config> = StorageValue<_, u32, ValueQuery, DefaultForRound>;

	/// Current phase.
	#[pallet::storage]
	#[pallet::getter(fn current_phase)]
	pub type CurrentPhase<T: Config> = StorageValue<_, Phase<T::BlockNumber>, ValueQuery>;

	/// Current best solution, signed or unsigned, queued to be returned upon `elect`.
	#[pallet::storage]
	#[pallet::getter(fn queued_solution)]
	pub type QueuedSolution<T: Config> = StorageValue<_, ReadySolution<T::AccountId>>;

	/// Snapshot data of the round.
	///
	/// This is created at the beginning of the signed phase and cleared upon calling `elect`.
	#[pallet::storage]
	#[pallet::getter(fn snapshot)]
	pub type Snapshot<T: Config> = StorageValue<_, RoundSnapshot<T::AccountId>>;

	/// Desired number of targets to elect for this round.
	///
	/// Only exists when [`Snapshot`] is present.
	#[pallet::storage]
	#[pallet::getter(fn desired_targets)]
	pub type DesiredTargets<T> = StorageValue<_, u32>;

	/// The metadata of the [`RoundSnapshot`]
	///
	/// Only exists when [`Snapshot`] is present.
	#[pallet::storage]
	#[pallet::getter(fn snapshot_metadata)]
	pub type SnapshotMetadata<T: Config> = StorageValue<_, SolutionOrSnapshotSize>;

	// The following storage items collectively comprise `SignedSubmissions<T>`, and should never be
	// accessed independently. Instead, get `Self::signed_submissions()`, modify it as desired, and
	// then do `signed_submissions.put()` when you're done with it.

	/// The next index to be assigned to an incoming signed submission.
	///
	/// Every accepted submission is assigned a unique index; that index is bound to that particular
	/// submission for the duration of the election. On election finalization, the next index is
	/// reset to 0.
	///
	/// We can't just use `SignedSubmissionIndices.len()`, because that's a bounded set; past its
	/// capacity, it will simply saturate. We can't just iterate over `SignedSubmissionsMap`,
	/// because iteration is slow. Instead, we store the value here.
	#[pallet::storage]
	pub(crate) type SignedSubmissionNextIndex<T: Config> = StorageValue<_, u32, ValueQuery>;

	/// A sorted, bounded set of `(score, index)`, where each `index` points to a value in
	/// `SignedSubmissions`.
	///
	/// We never need to process more than a single signed submission at a time. Signed submissions
	/// can be quite large, so we're willing to pay the cost of multiple database accesses to access
	/// them one at a time instead of reading and decoding all of them at once.
	#[pallet::storage]
	pub(crate) type SignedSubmissionIndices<T: Config> =
		StorageValue<_, SubmissionIndicesOf<T>, ValueQuery>;

	/// Unchecked, signed solutions.
	///
	/// Together with `SubmissionIndices`, this stores a bounded set of `SignedSubmissions` while
	/// allowing us to keep only a single one in memory at a time.
	///
	/// Twox note: the key of the map is an auto-incrementing index which users cannot inspect or
	/// affect; we shouldn't need a cryptographically secure hasher.
	#[pallet::storage]
	pub(crate) type SignedSubmissionsMap<T: Config> =
		StorageMap<_, Twox64Concat, u32, SignedSubmissionOf<T>, OptionQuery>;

	// `SignedSubmissions` items end here.

	/// The minimum score that each 'untrusted' solution must attain in order to be considered
	/// feasible.
	///
	/// Can be set via `set_minimum_untrusted_score`.
	#[pallet::storage]
	#[pallet::getter(fn minimum_untrusted_score)]
	pub type MinimumUntrustedScore<T: Config> = StorageValue<_, ElectionScore>;

	#[pallet::pallet]
	#[pallet::generate_store(pub(super) trait Store)]
	pub struct Pallet<T>(PhantomData<T>);
}

impl<T: Config> Pallet<T> {
	/// Internal logic of the offchain worker, to be executed only when the offchain lock is
	/// acquired with success.
	fn do_synchronized_offchain_worker(now: T::BlockNumber) {
		let current_phase = Self::current_phase();
		log!(trace, "lock for offchain worker acquired. Phase = {:?}", current_phase);
		match current_phase {
			Phase::Unsigned((true, opened)) if opened == now => {
				// Mine a new solution, cache it, and attempt to submit it
				let initial_output = Self::ensure_offchain_repeat_frequency(now).and_then(|_| {
					// This is executed at the beginning of each round. Any cache is now invalid.
					// Clear it.
					unsigned::kill_ocw_solution::<T>();
					Self::mine_check_save_submit()
				});
				log!(debug, "initial offchain thread output: {:?}", initial_output);
			},
			Phase::Unsigned((true, opened)) if opened < now => {
				// Try and resubmit the cached solution, and recompute ONLY if it is not
				// feasible.
				let resubmit_output = Self::ensure_offchain_repeat_frequency(now)
					.and_then(|_| Self::restore_or_compute_then_maybe_submit());
				log!(debug, "resubmit offchain thread output: {:?}", resubmit_output);
			},
			_ => {},
		}
	}

	/// Logic for `<Pallet as Hooks>::on_initialize` when signed phase is being opened.
	pub fn on_initialize_open_signed() {
		log!(info, "Starting signed phase round {}.", Self::round());
		<CurrentPhase<T>>::put(Phase::Signed);
		Self::deposit_event(Event::SignedPhaseStarted { round: Self::round() });
	}

	/// Logic for `<Pallet as Hooks<T>>::on_initialize` when unsigned phase is being opened.
	pub fn on_initialize_open_unsigned(enabled: bool, now: T::BlockNumber) {
		let round = Self::round();
		log!(info, "Starting unsigned phase round {} enabled {}.", round, enabled);
		<CurrentPhase<T>>::put(Phase::Unsigned((enabled, now)));
		Self::deposit_event(Event::UnsignedPhaseStarted { round });
	}

	/// Parts of [`create_snapshot`] that happen inside of this pallet.
	///
	/// Extracted for easier weight calculation.
	fn create_snapshot_internal(
		targets: Vec<T::AccountId>,
		voters: Vec<crate::unsigned::VoterOf<T>>,
		desired_targets: u32,
	) {
		let metadata =
			SolutionOrSnapshotSize { voters: voters.len() as u32, targets: targets.len() as u32 };
		log!(info, "creating a snapshot with metadata {:?}", metadata);

		<SnapshotMetadata<T>>::put(metadata);
		<DesiredTargets<T>>::put(desired_targets);

		// instead of using storage APIs, we do a manual encoding into a fixed-size buffer.
		// `encoded_size` encodes it without storing it anywhere, this should not cause any
		// allocation.
		let snapshot = RoundSnapshot { voters, targets };
		let size = snapshot.encoded_size();
		log!(debug, "snapshot pre-calculated size {:?}", size);
		let mut buffer = Vec::with_capacity(size);
		snapshot.encode_to(&mut buffer);

		// do some checks.
		debug_assert_eq!(buffer, snapshot.encode());
		// buffer should have not re-allocated since.
		debug_assert!(buffer.len() == size && size == buffer.capacity());

		sp_io::storage::set(&<Snapshot<T>>::hashed_key(), &buffer);
	}

	/// Parts of [`create_snapshot`] that happen outside of this pallet.
	///
	/// Extracted for easier weight calculation.
	fn create_snapshot_external(
	) -> Result<(Vec<T::AccountId>, Vec<crate::unsigned::VoterOf<T>>, u32), ElectionError<T>> {
		let target_limit = <SolutionTargetIndexOf<T>>::max_value().saturated_into::<usize>();
		// for now we have just a single block snapshot.
		let voter_limit = T::VoterSnapshotPerBlock::get().saturated_into::<usize>();

		let targets =
			T::DataProvider::targets(Some(target_limit), 0).map_err(ElectionError::DataProvider)?;
		let voters =
			T::DataProvider::voters(Some(voter_limit), 0).map_err(ElectionError::DataProvider)?;
		let desired_targets =
			T::DataProvider::desired_targets().map_err(ElectionError::DataProvider)?;

		// Defensive-only.
		if targets.len() > target_limit || voters.len() > voter_limit {
			debug_assert!(false, "Snapshot limit has not been respected.");
			return Err(ElectionError::DataProvider("Snapshot too big for submission."))
		}

		Ok((targets, voters, desired_targets))
	}

	/// Creates the snapshot. Writes new data to:
	///
	/// 1. [`SnapshotMetadata`]
	/// 2. [`RoundSnapshot`]
	/// 3. [`DesiredTargets`]
	///
	/// Returns `Ok(())` if operation is okay.
	///
	/// This is a *self-weighing* function, it will register its own extra weight as
	/// [`DispatchClass::Mandatory`] with the system pallet.
	pub fn create_snapshot() -> Result<(), ElectionError<T>> {
		// this is self-weighing itself..
		let (targets, voters, desired_targets) = Self::create_snapshot_external()?;

		// ..therefore we only measure the weight of this and add it.
		let internal_weight =
			T::WeightInfo::create_snapshot_internal(voters.len() as u32, targets.len() as u32);
		Self::create_snapshot_internal(targets, voters, desired_targets);
		Self::register_weight(internal_weight);
		Ok(())
	}

	/// Register some amount of weight directly with the system pallet.
	///
	/// This is always mandatory weight.
	fn register_weight(weight: Weight) {
		<frame_system::Pallet<T>>::register_extra_weight_unchecked(
			weight,
			DispatchClass::Mandatory,
		);
	}

	/// Kill everything created by [`Pallet::create_snapshot`].
	pub fn kill_snapshot() {
		<Snapshot<T>>::kill();
		<SnapshotMetadata<T>>::kill();
		<DesiredTargets<T>>::kill();
	}

	/// Checks the feasibility of a solution.
	pub fn feasibility_check(
		raw_solution: RawSolution<SolutionOf<T>>,
		compute: ElectionCompute,
	) -> Result<ReadySolution<T::AccountId>, FeasibilityError> {
		let RawSolution { solution, score, round } = raw_solution;

		// First, check round.
		ensure!(Self::round() == round, FeasibilityError::InvalidRound);

		// Winners are not directly encoded in the solution.
		let winners = solution.unique_targets();

		let desired_targets =
			Self::desired_targets().ok_or(FeasibilityError::SnapshotUnavailable)?;

		// NOTE: this is a bit of duplicate, but we keep it around for veracity. The unsigned path
		// already checked this in `unsigned_per_dispatch_checks`. The signed path *could* check it
		// upon arrival, thus we would then remove it here. Given overlay it is cheap anyhow
		ensure!(winners.len() as u32 == desired_targets, FeasibilityError::WrongWinnerCount);

		// Ensure that the solution's score can pass absolute min-score.
		let submitted_score = raw_solution.score.clone();
		ensure!(
			Self::minimum_untrusted_score().map_or(true, |min_score| {
				sp_npos_elections::is_score_better(submitted_score, min_score, Perbill::zero())
			}),
			FeasibilityError::UntrustedScoreTooLow
		);

		// Read the entire snapshot.
		let RoundSnapshot { voters: snapshot_voters, targets: snapshot_targets } =
			Self::snapshot().ok_or(FeasibilityError::SnapshotUnavailable)?;

		// ----- Start building. First, we need some closures.
		let cache = helpers::generate_voter_cache::<T>(&snapshot_voters);
		let voter_at = helpers::voter_at_fn::<T>(&snapshot_voters);
		let target_at = helpers::target_at_fn::<T>(&snapshot_targets);
		let voter_index = helpers::voter_index_fn_usize::<T>(&cache);

		// Then convert solution -> assignment. This will fail if any of the indices are gibberish,
		// namely any of the voters or targets.
		let assignments = solution
			.into_assignment(voter_at, target_at)
			.map_err::<FeasibilityError, _>(Into::into)?;

		// Ensure that assignments is correct.
		let _ = assignments
			.iter()
			.map(|ref assignment| {
				// Check that assignment.who is actually a voter (defensive-only).
				// NOTE: while using the index map from `voter_index` is better than a blind linear
				// search, this *still* has room for optimization. Note that we had the index when
				// we did `solution -> assignment` and we lost it. Ideal is to keep the index
				// around.

				// Defensive-only: must exist in the snapshot.
				let snapshot_index =
					voter_index(&assignment.who).ok_or(FeasibilityError::InvalidVoter)?;
				// Defensive-only: index comes from the snapshot, must exist.
				let (_voter, _stake, targets) =
					snapshot_voters.get(snapshot_index).ok_or(FeasibilityError::InvalidVoter)?;

				// Check that all of the targets are valid based on the snapshot.
				if assignment.distribution.iter().any(|(d, _)| !targets.contains(d)) {
					return Err(FeasibilityError::InvalidVote)
				}
				Ok(())
			})
			.collect::<Result<(), FeasibilityError>>()?;

		// ----- Start building support. First, we need one more closure.
		let stake_of = helpers::stake_of_fn::<T>(&snapshot_voters, &cache);

		// This might fail if the normalization fails. Very unlikely. See `integrity_test`.
		let staked_assignments = assignment_ratio_to_staked_normalized(assignments, stake_of)
			.map_err::<FeasibilityError, _>(Into::into)?;
		let supports = sp_npos_elections::to_supports(&staked_assignments);

		// Finally, check that the claimed score was indeed correct.
		let known_score = supports.evaluate();
		ensure!(known_score == score, FeasibilityError::InvalidScore);

		Ok(ReadySolution { supports, compute, score })
	}

	/// Perform the tasks to be done after a new `elect` has been triggered:
	///
	/// 1. Increment round.
	/// 2. Change phase to [`Phase::Off`]
	/// 3. Clear all snapshot data.
	fn rotate_round() {
		// Inc round.
		<Round<T>>::mutate(|r| *r += 1);

		// Phase is off now.
		<CurrentPhase<T>>::put(Phase::Off);

		// Kill snapshots.
		Self::kill_snapshot();
	}

	fn do_elect() -> Result<Supports<T::AccountId>, ElectionError<T>> {
		// We have to unconditionally try finalizing the signed phase here. There are only two
		// possibilities:
		//
		// - signed phase was open, in which case this is essential for correct functioning of the
		//   system
		// - signed phase was complete or not started, in which case finalization is idempotent and
		//   inexpensive (1 read of an empty vector).
		let _ = Self::finalize_signed_phase();
		<QueuedSolution<T>>::take()
			.map_or_else(
				|| {
					T::Fallback::elect(0)
						.map_err(|fe| ElectionError::Fallback(fe))
						.map(|supports| (supports, ElectionCompute::Fallback))
				},
				|ReadySolution { supports, compute, .. }| Ok((supports, compute)),
			)
			.map(|(supports, compute)| {
				Self::deposit_event(Event::ElectionFinalized { election_compute: Some(compute) });
				if Self::round() != 1 {
					log!(info, "Finalized election round with compute {:?}.", compute);
				}
				supports
			})
			.map_err(|err| {
				Self::deposit_event(Event::ElectionFinalized { election_compute: None });
				if Self::round() != 1 {
					log!(warn, "Failed to finalize election round. reason {:?}", err);
				}
				err
			})
	}

	/// record the weight of the given `supports`.
	fn weigh_supports(supports: &Supports<T::AccountId>) {
		let active_voters = supports
			.iter()
			.map(|(_, x)| x)
			.fold(Zero::zero(), |acc, next| acc + next.voters.len() as u32);
		let desired_targets = supports.len() as u32;
		Self::register_weight(T::WeightInfo::elect_queued(active_voters, desired_targets));
	}
}

impl<T: Config> ElectionProvider for Pallet<T> {
	type AccountId = T::AccountId;
	type BlockNumber = T::BlockNumber;
	type Error = ElectionError<T>;
	type DataProvider = T::DataProvider;
	type Pages = frame_support::traits::ConstU8<1>;

	fn elect(page: PageIndex) -> Result<Supports<T::AccountId>, Self::Error> {
		match Self::do_elect() {
			Ok(supports) => {
				// All went okay, record the weight, put sign to be Off, clean snapshot, etc.
				Self::weigh_supports(&supports);
				Self::rotate_round();
				Ok(supports)
			},
			Err(why) => {
				log!(error, "Entering emergency mode: {:?}", why);
				<CurrentPhase<T>>::put(Phase::Emergency);
				Err(why)
			},
		}
	}
}

/// convert a DispatchError to a custom InvalidTransaction with the inner code being the error
/// number.
pub fn dispatch_error_to_invalid(error: DispatchError) -> InvalidTransaction {
	let error_number = match error {
		DispatchError::Module { error, .. } => error,
		_ => 0,
	};
	InvalidTransaction::Custom(error_number)
}

#[cfg(test)]
mod feasibility_check {
	//! All of the tests here should be dedicated to only testing the feasibility check and nothing
	//! more. The best way to audit and review these tests is to try and come up with a solution
	//! that is invalid, but gets through the system as valid.

	use super::*;
	use crate::mock::{
		raw_solution, roll_to, EpochLength, ExtBuilder, MultiPhase, Runtime, SignedPhase,
		TargetIndex, UnsignedPhase, VoterIndex,
	};
	use frame_support::assert_noop;

	const COMPUTE: ElectionCompute = ElectionCompute::OnChain;

	#[test]
	fn snapshot_is_there() {
		ExtBuilder::default().build_and_execute(|| {
			roll_to(<EpochLength>::get() - <SignedPhase>::get() - <UnsignedPhase>::get());
			assert!(MultiPhase::current_phase().is_signed());
			let solution = raw_solution();

			// For whatever reason it might be:
			<Snapshot<Runtime>>::kill();

			assert_noop!(
				MultiPhase::feasibility_check(solution, COMPUTE),
				FeasibilityError::SnapshotUnavailable
			);
		})
	}

	#[test]
	fn round() {
		ExtBuilder::default().build_and_execute(|| {
			roll_to(<EpochLength>::get() - <SignedPhase>::get() - <UnsignedPhase>::get());
			assert!(MultiPhase::current_phase().is_signed());

			let mut solution = raw_solution();
			solution.round += 1;
			assert_noop!(
				MultiPhase::feasibility_check(solution, COMPUTE),
				FeasibilityError::InvalidRound
			);
		})
	}

	#[test]
	fn desired_targets() {
		ExtBuilder::default().desired_targets(8).build_and_execute(|| {
			roll_to(<EpochLength>::get() - <SignedPhase>::get() - <UnsignedPhase>::get());
			assert!(MultiPhase::current_phase().is_signed());

			let raw = raw_solution();

			assert_eq!(raw.solution.unique_targets().len(), 4);
			assert_eq!(MultiPhase::desired_targets().unwrap(), 8);

			assert_noop!(
				MultiPhase::feasibility_check(raw, COMPUTE),
				FeasibilityError::WrongWinnerCount,
			);
		})
	}

	#[test]
	fn winner_indices() {
		ExtBuilder::default().desired_targets(2).build_and_execute(|| {
			roll_to(<EpochLength>::get() - <SignedPhase>::get() - <UnsignedPhase>::get());
			assert!(MultiPhase::current_phase().is_signed());

			let mut raw = raw_solution();
			assert_eq!(MultiPhase::snapshot().unwrap().targets.len(), 4);
			// ----------------------------------------------------^^ valid range is [0..3].

			// Swap all votes from 3 to 4. This will ensure that the number of unique winners will
			// still be 4, but one of the indices will be gibberish. Requirement is to make sure 3 a
			// winner, which we don't do here.
			raw.solution
				.votes1
				.iter_mut()
				.filter(|(_, t)| *t == TargetIndex::from(3u16))
				.for_each(|(_, t)| *t += 1);
			raw.solution.votes2.iter_mut().for_each(|(_, [(t0, _)], t1)| {
				if *t0 == TargetIndex::from(3u16) {
					*t0 += 1
				};
				if *t1 == TargetIndex::from(3u16) {
					*t1 += 1
				};
			});
			assert_noop!(
				MultiPhase::feasibility_check(raw, COMPUTE),
				FeasibilityError::NposElection(sp_npos_elections::Error::SolutionInvalidIndex)
			);
		})
	}

	#[test]
	fn voter_indices() {
		// Should be caught in `solution.into_assignment`.
		ExtBuilder::default().desired_targets(2).build_and_execute(|| {
			roll_to(<EpochLength>::get() - <SignedPhase>::get() - <UnsignedPhase>::get());
			assert!(MultiPhase::current_phase().is_signed());

			let mut solution = raw_solution();
			assert_eq!(MultiPhase::snapshot().unwrap().voters.len(), 8);
			// ----------------------------------------------------^^ valid range is [0..7].

			// Check that there is an index 7 in votes1, and flip to 8.
			assert!(
				solution
					.solution
					.votes1
					.iter_mut()
					.filter(|(v, _)| *v == VoterIndex::from(7u32))
					.map(|(v, _)| *v = 8)
					.count() > 0
			);
			assert_noop!(
				MultiPhase::feasibility_check(solution, COMPUTE),
				FeasibilityError::NposElection(sp_npos_elections::Error::SolutionInvalidIndex),
			);
		})
	}

	#[test]
	fn voter_votes() {
		ExtBuilder::default().desired_targets(2).build_and_execute(|| {
			roll_to(<EpochLength>::get() - <SignedPhase>::get() - <UnsignedPhase>::get());
			assert!(MultiPhase::current_phase().is_signed());

			let mut solution = raw_solution();
			assert_eq!(MultiPhase::snapshot().unwrap().voters.len(), 8);
			// ----------------------------------------------------^^ valid range is [0..7].

			// First, check that voter at index 7 (40) actually voted for 3 (40) -- this is self
			// vote. Then, change the vote to 2 (30).
			assert_eq!(
				solution
					.solution
					.votes1
					.iter_mut()
					.filter(|(v, t)| *v == 7 && *t == 3)
					.map(|(_, t)| *t = 2)
					.count(),
				1,
			);
			assert_noop!(
				MultiPhase::feasibility_check(solution, COMPUTE),
				FeasibilityError::InvalidVote,
			);
		})
	}

	#[test]
	fn score() {
		ExtBuilder::default().desired_targets(2).build_and_execute(|| {
			roll_to(<EpochLength>::get() - <SignedPhase>::get() - <UnsignedPhase>::get());
			assert!(MultiPhase::current_phase().is_signed());

			let mut solution = raw_solution();
			assert_eq!(MultiPhase::snapshot().unwrap().voters.len(), 8);

			// Simply faff with the score.
			solution.score[0] += 1;

			assert_noop!(
				MultiPhase::feasibility_check(solution, COMPUTE),
				FeasibilityError::InvalidScore,
			);
		})
	}
}

#[cfg(test)]
mod tests {
	use super::*;
	use crate::{
		mock::{
			multi_phase_events, roll_to, AccountId, ExtBuilder, MockWeightInfo, MultiPhase,
			Runtime, SignedMaxSubmissions, System, TargetIndex, Targets,
		},
		Phase,
	};
	use frame_election_provider_support::ElectionProvider;
	use frame_support::{assert_noop, assert_ok};
	use sp_npos_elections::Support;

	#[test]
	fn phase_rotation_works() {
		ExtBuilder::default().build_and_execute(|| {
			// 0 ------- 15 ------- 25 ------- 30 ------- ------- 45 ------- 55 ------- 60
			//           |           |          |                 |           |          |
			//         Signed      Unsigned   Elect             Signed     Unsigned    Elect

			assert_eq!(System::block_number(), 0);
			assert_eq!(MultiPhase::current_phase(), Phase::Off);
			assert_eq!(MultiPhase::round(), 1);

			roll_to(4);
			assert_eq!(MultiPhase::current_phase(), Phase::Off);
			assert!(MultiPhase::snapshot().is_none());
			assert_eq!(MultiPhase::round(), 1);

			roll_to(15);
			assert_eq!(MultiPhase::current_phase(), Phase::Signed);
			assert_eq!(multi_phase_events(), vec![Event::SignedPhaseStarted { round: 1 }]);
			assert!(MultiPhase::snapshot().is_some());
			assert_eq!(MultiPhase::round(), 1);

			roll_to(24);
			assert_eq!(MultiPhase::current_phase(), Phase::Signed);
			assert!(MultiPhase::snapshot().is_some());
			assert_eq!(MultiPhase::round(), 1);

			roll_to(25);
			assert_eq!(MultiPhase::current_phase(), Phase::Unsigned((true, 25)));
			assert_eq!(
				multi_phase_events(),
				vec![
					Event::SignedPhaseStarted { round: 1 },
					Event::UnsignedPhaseStarted { round: 1 }
				],
			);
			assert!(MultiPhase::snapshot().is_some());

			roll_to(29);
			assert_eq!(MultiPhase::current_phase(), Phase::Unsigned((true, 25)));
			assert!(MultiPhase::snapshot().is_some());

			roll_to(30);
			assert_eq!(MultiPhase::current_phase(), Phase::Unsigned((true, 25)));
			assert!(MultiPhase::snapshot().is_some());

			// We close when upstream tells us to elect.
			roll_to(32);
			assert_eq!(MultiPhase::current_phase(), Phase::Unsigned((true, 25)));
			assert!(MultiPhase::snapshot().is_some());

			assert_ok!(MultiPhase::elect(0));

			assert!(MultiPhase::current_phase().is_off());
			assert!(MultiPhase::snapshot().is_none());
			assert_eq!(MultiPhase::round(), 2);

			roll_to(44);
			assert!(MultiPhase::current_phase().is_off());

			roll_to(45);
			assert!(MultiPhase::current_phase().is_signed());

			roll_to(55);
			assert!(MultiPhase::current_phase().is_unsigned_open_at(55));
		})
	}

	#[test]
	fn signed_phase_void() {
		ExtBuilder::default().phases(0, 10).build_and_execute(|| {
			roll_to(15);
			assert!(MultiPhase::current_phase().is_off());

			roll_to(19);
			assert!(MultiPhase::current_phase().is_off());

			roll_to(20);
			assert!(MultiPhase::current_phase().is_unsigned_open_at(20));
			assert!(MultiPhase::snapshot().is_some());

			roll_to(30);
			assert!(MultiPhase::current_phase().is_unsigned_open_at(20));

			assert_ok!(MultiPhase::elect(0));

			assert!(MultiPhase::current_phase().is_off());
			assert!(MultiPhase::snapshot().is_none());
		});
	}

	#[test]
	fn unsigned_phase_void() {
		ExtBuilder::default().phases(10, 0).build_and_execute(|| {
			roll_to(15);
			assert!(MultiPhase::current_phase().is_off());

			roll_to(19);
			assert!(MultiPhase::current_phase().is_off());

			roll_to(20);
			assert!(MultiPhase::current_phase().is_signed());
			assert!(MultiPhase::snapshot().is_some());

			roll_to(30);
			assert!(MultiPhase::current_phase().is_signed());

			assert_ok!(MultiPhase::elect(0));

			assert!(MultiPhase::current_phase().is_off());
			assert!(MultiPhase::snapshot().is_none());
		});
	}

	#[test]
	fn both_phases_void() {
		ExtBuilder::default().phases(0, 0).build_and_execute(|| {
			roll_to(15);
			assert!(MultiPhase::current_phase().is_off());

			roll_to(19);
			assert!(MultiPhase::current_phase().is_off());

			roll_to(20);
			assert!(MultiPhase::current_phase().is_off());

			roll_to(30);
			assert!(MultiPhase::current_phase().is_off());

			// This module is now only capable of doing on-chain backup.
			assert_ok!(MultiPhase::elect(0));

			assert!(MultiPhase::current_phase().is_off());
		});
	}

	#[test]
	fn early_termination() {
		// An early termination in the signed phase, with no queued solution.
		ExtBuilder::default().build_and_execute(|| {
			// Signed phase started at block 15 and will end at 25.
			roll_to(14);
			assert_eq!(MultiPhase::current_phase(), Phase::Off);

			roll_to(15);
			assert_eq!(multi_phase_events(), vec![Event::SignedPhaseStarted { round: 1 }]);
			assert_eq!(MultiPhase::current_phase(), Phase::Signed);
			assert_eq!(MultiPhase::round(), 1);

			// An unexpected call to elect.
			roll_to(20);
			assert_ok!(MultiPhase::elect(0));

			// We surely can't have any feasible solutions. This will cause an on-chain election.
			assert_eq!(
				multi_phase_events(),
				vec![
					Event::SignedPhaseStarted { round: 1 },
					Event::ElectionFinalized { election_compute: Some(ElectionCompute::Fallback) }
				],
			);
			// All storage items must be cleared.
			assert_eq!(MultiPhase::round(), 2);
			assert!(MultiPhase::snapshot().is_none());
			assert!(MultiPhase::snapshot_metadata().is_none());
			assert!(MultiPhase::desired_targets().is_none());
			assert!(MultiPhase::queued_solution().is_none());
			assert!(MultiPhase::signed_submissions().is_empty());
		})
	}

	#[test]
	fn early_termination_with_submissions() {
		// an early termination in the signed phase, with no queued solution.
		ExtBuilder::default().build_and_execute(|| {
			// signed phase started at block 15 and will end at 25.
			roll_to(14);
			assert_eq!(MultiPhase::current_phase(), Phase::Off);

			roll_to(15);
			assert_eq!(multi_phase_events(), vec![Event::SignedPhaseStarted { round: 1 }]);
			assert_eq!(MultiPhase::current_phase(), Phase::Signed);
			assert_eq!(MultiPhase::round(), 1);

			// fill the queue with signed submissions
			for s in 0..SignedMaxSubmissions::get() {
				let solution = RawSolution { score: [(5 + s).into(), 0, 0], ..Default::default() };
				assert_ok!(MultiPhase::submit(
					crate::mock::Origin::signed(99),
					Box::new(solution),
					MultiPhase::signed_submissions().len() as u32
				));
			}

			// an unexpected call to elect.
			roll_to(20);
			assert_ok!(MultiPhase::elect(0));

			// all storage items must be cleared.
			assert_eq!(MultiPhase::round(), 2);
			assert!(MultiPhase::snapshot().is_none());
			assert!(MultiPhase::snapshot_metadata().is_none());
			assert!(MultiPhase::desired_targets().is_none());
			assert!(MultiPhase::queued_solution().is_none());
			assert!(MultiPhase::signed_submissions().is_empty());
		})
	}

	#[test]
	fn fallback_strategy_works() {
		ExtBuilder::default().onchain_fallback(true).build_and_execute(|| {
			roll_to(25);
			assert_eq!(MultiPhase::current_phase(), Phase::Unsigned((true, 25)));

			// Zilch solutions thus far, but we get a result.
			assert!(MultiPhase::queued_solution().is_none());
			let supports = MultiPhase::elect(0).unwrap();

			assert_eq!(
				supports,
				vec![
					(30, Support { total: 40, voters: vec![(2, 5), (4, 5), (30, 30)] }),
					(40, Support { total: 60, voters: vec![(2, 5), (3, 10), (4, 5), (40, 40)] })
				]
			)
		});

		ExtBuilder::default().onchain_fallback(false).build_and_execute(|| {
			roll_to(25);
			assert_eq!(MultiPhase::current_phase(), Phase::Unsigned((true, 25)));

			// Zilch solutions thus far.
			assert!(MultiPhase::queued_solution().is_none());
			assert_eq!(MultiPhase::elect(0).unwrap_err(), ElectionError::Fallback("NoFallback."));
			// phase is now emergency.
			assert_eq!(MultiPhase::current_phase(), Phase::Emergency);
		})
	}

	#[test]
	fn snapshot_too_big_failure_onchain_fallback() {
		// the `MockStaking` is designed such that if it has too many targets, it simply fails.
		ExtBuilder::default().build_and_execute(|| {
			Targets::set((0..(TargetIndex::max_value() as AccountId) + 1).collect::<Vec<_>>());

			// Signed phase failed to open.
			roll_to(15);
			assert_eq!(MultiPhase::current_phase(), Phase::Off);

			// Unsigned phase failed to open.
			roll_to(25);
			assert_eq!(MultiPhase::current_phase(), Phase::Off);

			// On-chain backup works though.
			roll_to(29);
			let supports = MultiPhase::elect(0).unwrap();
			assert!(supports.len() > 0);
		});
	}

	#[test]
	fn snapshot_too_big_failure_no_fallback() {
		// and if the backup mode is nothing, we go into the emergency mode..
		ExtBuilder::default().onchain_fallback(false).build_and_execute(|| {
			crate::mock::Targets::set(
				(0..(TargetIndex::max_value() as AccountId) + 1).collect::<Vec<_>>(),
			);

			// Signed phase failed to open.
			roll_to(15);
			assert_eq!(MultiPhase::current_phase(), Phase::Off);

			// Unsigned phase failed to open.
			roll_to(25);
			assert_eq!(MultiPhase::current_phase(), Phase::Off);

			roll_to(29);
			let err = MultiPhase::elect(0).unwrap_err();
			assert_eq!(err, ElectionError::Fallback("NoFallback."));
			assert_eq!(MultiPhase::current_phase(), Phase::Emergency);
		});
	}

	#[test]
	fn snapshot_too_big_truncate() {
		// but if there are too many voters, we simply truncate them.
		ExtBuilder::default().build_and_execute(|| {
			// we have 8 voters in total.
			assert_eq!(crate::mock::Voters::get().len(), 8);
			// but we want to take 2.
			crate::mock::VoterSnapshotPerBlock::set(2);

			// Signed phase opens just fine.
			roll_to(15);
			assert_eq!(MultiPhase::current_phase(), Phase::Signed);

			assert_eq!(
				MultiPhase::snapshot_metadata().unwrap(),
				SolutionOrSnapshotSize { voters: 2, targets: 4 }
			);
		})
	}

	#[test]
	fn untrusted_score_verification_is_respected() {
		ExtBuilder::default().build_and_execute(|| {
			roll_to(15);
			assert_eq!(MultiPhase::current_phase(), Phase::Signed);

			// set the solution balancing to get the desired score.
			crate::mock::Balancing::set(Some((2, 0)));

			let (solution, _) = MultiPhase::mine_solution::<<Runtime as Config>::Solver>().unwrap();
			// Default solution has a score of [50, 100, 5000].
			assert_eq!(solution.score, [50, 100, 5000]);

			<MinimumUntrustedScore<Runtime>>::put([49, 0, 0]);
			assert_ok!(MultiPhase::feasibility_check(solution.clone(), ElectionCompute::Signed));

			<MinimumUntrustedScore<Runtime>>::put([51, 0, 0]);
			assert_noop!(
				MultiPhase::feasibility_check(solution, ElectionCompute::Signed),
				FeasibilityError::UntrustedScoreTooLow,
			);
		})
	}

	#[test]
	fn number_of_voters_allowed_2sec_block() {
		// Just a rough estimate with the substrate weights.
		assert!(!MockWeightInfo::get());

		let all_voters: u32 = 10_000;
		let all_targets: u32 = 5_000;
		let desired: u32 = 1_000;
		let weight_with = |active| {
			<Runtime as Config>::WeightInfo::submit_unsigned(
				all_voters,
				all_targets,
				active,
				desired,
			)
		};

		let mut active = 1;
		while weight_with(active) <=
			<Runtime as frame_system::Config>::BlockWeights::get().max_block ||
			active == all_voters
		{
			active += 1;
		}

		println!("can support {} voters to yield a weight of {}", active, weight_with(active));
	}
}<|MERGE_RESOLUTION|>--- conflicted
+++ resolved
@@ -821,11 +821,7 @@
 			// NOTE that this pallet does not really need to enforce this in runtime. The
 			// solution cannot represent any voters more than `LIMIT` anyhow.
 			assert_eq!(
-<<<<<<< HEAD
-				<T::DataProvider as ElectionDataProvider<T::AccountId, T::BlockNumber>>::MaxVotesPerVoter::get(),
-=======
-				<T::DataProvider as ElectionDataProvider>::MAXIMUM_VOTES_PER_VOTER,
->>>>>>> 7f68a8be
+				<T::DataProvider as ElectionDataProvider>::MaxVotesPerVoter::get(),
 				<SolutionOf<T> as NposSolution>::LIMIT as u32,
 			);
 		}
