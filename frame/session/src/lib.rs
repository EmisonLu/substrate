// This file is part of Substrate.

// Copyright (C) 2017-2021 Parity Technologies (UK) Ltd.
// SPDX-License-Identifier: Apache-2.0

// Licensed under the Apache License, Version 2.0 (the "License");
// you may not use this file except in compliance with the License.
// You may obtain a copy of the License at
//
// 	http://www.apache.org/licenses/LICENSE-2.0
//
// Unless required by applicable law or agreed to in writing, software
// distributed under the License is distributed on an "AS IS" BASIS,
// WITHOUT WARRANTIES OR CONDITIONS OF ANY KIND, either express or implied.
// See the License for the specific language governing permissions and
// limitations under the License.

//! # Session Pallet
//!
//! The Session pallet allows validators to manage their session keys, provides a function for
//! changing the session length, and handles session rotation.
//!
//! - [`Config`]
//! - [`Call`]
//! - [`Pallet`]
//!
//! ## Overview
//!
//! ### Terminology
//! <!-- Original author of paragraph: @gavofyork -->
//!
//! - **Session:** A session is a period of time that has a constant set of validators. Validators
//!   can only join or exit the validator set at a session change. It is measured in block numbers.
//!   The block where a session is ended is determined by the `ShouldEndSession` trait. When the
//!   session is ending, a new validator set can be chosen by `OnSessionEnding` implementations.
//!
//! - **Session key:** A session key is actually several keys kept together that provide the various
//!   signing functions required by network authorities/validators in pursuit of their duties.
//! - **Validator ID:** Every account has an associated validator ID. For some simple staking
//!   systems, this may just be the same as the account ID. For staking systems using a
//!   stash/controller model, the validator ID would be the stash account ID of the controller.
//!
//! - **Session key configuration process:** Session keys are set using `set_keys` for use not in
//!   the next session, but the session after next. They are stored in `NextKeys`, a mapping between
//!   the caller's `ValidatorId` and the session keys provided. `set_keys` allows users to set their
//!   session key prior to being selected as validator. It is a public call since it uses
//!   `ensure_signed`, which checks that the origin is a signed account. As such, the account ID of
//!   the origin stored in `NextKeys` may not necessarily be associated with a block author or a
//!   validator. The session keys of accounts are removed once their account balance is zero.
//!
//! - **Session length:** This pallet does not assume anything about the length of each session.
//!   Rather, it relies on an implementation of `ShouldEndSession` to dictate a new session's start.
//!   This pallet provides the `PeriodicSessions` struct for simple periodic sessions.
//!
//! - **Session rotation configuration:** Configure as either a 'normal' (rewardable session where
//!   rewards are applied) or 'exceptional' (slashable) session rotation.
//!
//! - **Session rotation process:** At the beginning of each block, the `on_initialize` function
//!   queries the provided implementation of `ShouldEndSession`. If the session is to end the newly
//!   activated validator IDs and session keys are taken from storage and passed to the
//!   `SessionHandler`. The validator set supplied by `SessionManager::new_session` and the
//!   corresponding session keys, which may have been registered via `set_keys` during the previous
//!   session, are written to storage where they will wait one session before being passed to the
//!   `SessionHandler` themselves.
//!
//! ### Goals
//!
//! The Session pallet is designed to make the following possible:
//!
//! - Set session keys of the validator set for upcoming sessions.
//! - Control the length of sessions.
//! - Configure and switch between either normal or exceptional session rotations.
//!
//! ## Interface
//!
//! ### Dispatchable Functions
//!
//! - `set_keys` - Set a validator's session keys for upcoming sessions.
//!
//! ### Public Functions
//!
//! - `rotate_session` - Change to the next session. Register the new authority set. Queue changes
//!   for next session rotation.
//! - `disable_index` - Disable a validator by index.
//! - `disable` - Disable a validator by Validator ID
//!
//! ## Usage
//!
//! ### Example from the FRAME
//!
//! The [Staking pallet](../pallet_staking/index.html) uses the Session pallet to get the validator
//! set.
//!
//! ```
//! use pallet_session as session;
//!
//! fn validators<T: pallet_session::Config>() -> Vec<<T as pallet_session::Config>::ValidatorId> {
//! 	<pallet_session::Pallet<T>>::validators()
//! }
//! # fn main(){}
//! ```
//!
//! ## Related Pallets
//!
//! - [Staking](../pallet_staking/index.html)

#![cfg_attr(not(feature = "std"), no_std)]

#[cfg(feature = "historical")]
pub mod historical;
pub mod migrations;
#[cfg(test)]
mod mock;
#[cfg(test)]
mod tests;
pub mod weights;

use frame_support::{
	codec::{Decode, MaxEncodedLen},
	dispatch::{DispatchError, DispatchResult},
	ensure,
	traits::{
		EstimateNextNewSession, EstimateNextSessionRotation, FindAuthor, Get, OneSessionHandler,
		StorageVersion, ValidatorRegistration, ValidatorSet,
	},
	weights::Weight,
	Parameter,
};
use sp_runtime::{
	traits::{AtLeast32BitUnsigned, Convert, Member, One, OpaqueKeys, Zero},
	ConsensusEngineId, KeyTypeId, Permill, RuntimeAppPublic,
};
use sp_staking::SessionIndex;
use sp_std::{
	marker::PhantomData,
	ops::{Rem, Sub},
	prelude::*,
};

pub use pallet::*;
pub use weights::WeightInfo;

/// Decides whether the session should be ended.
pub trait ShouldEndSession<BlockNumber> {
	/// Return `true` if the session should be ended.
	fn should_end_session(now: BlockNumber) -> bool;
}

/// Ends the session after a fixed period of blocks.
///
/// The first session will have length of `Offset`, and
/// the following sessions will have length of `Period`.
/// This may prove nonsensical if `Offset` >= `Period`.
pub struct PeriodicSessions<Period, Offset>(PhantomData<(Period, Offset)>);

impl<
		BlockNumber: Rem<Output = BlockNumber> + Sub<Output = BlockNumber> + Zero + PartialOrd,
		Period: Get<BlockNumber>,
		Offset: Get<BlockNumber>,
	> ShouldEndSession<BlockNumber> for PeriodicSessions<Period, Offset>
{
	fn should_end_session(now: BlockNumber) -> bool {
		let offset = Offset::get();
		now >= offset && ((now - offset) % Period::get()).is_zero()
	}
}

impl<
		BlockNumber: AtLeast32BitUnsigned + Clone,
		Period: Get<BlockNumber>,
		Offset: Get<BlockNumber>,
	> EstimateNextSessionRotation<BlockNumber> for PeriodicSessions<Period, Offset>
{
	fn average_session_length() -> BlockNumber {
		Period::get()
	}

	fn estimate_current_session_progress(now: BlockNumber) -> (Option<Permill>, Weight) {
		let offset = Offset::get();
		let period = Period::get();

		// NOTE: we add one since we assume that the current block has already elapsed,
		// i.e. when evaluating the last block in the session the progress should be 100%
		// (0% is never returned).
		let progress = if now >= offset {
			let current = (now - offset) % period.clone() + One::one();
			Some(Permill::from_rational(current.clone(), period.clone()))
		} else {
			Some(Permill::from_rational(now + One::one(), offset))
		};

		// Weight note: `estimate_current_session_progress` has no storage reads and trivial
		// computational overhead. There should be no risk to the chain having this weight value be
		// zero for now. However, this value of zero was not properly calculated, and so it would be
		// reasonable to come back here and properly calculate the weight of this function.
		(progress, Zero::zero())
	}

	fn estimate_next_session_rotation(now: BlockNumber) -> (Option<BlockNumber>, Weight) {
		let offset = Offset::get();
		let period = Period::get();

		let next_session = if now > offset {
			let block_after_last_session = (now.clone() - offset) % period.clone();
			if block_after_last_session > Zero::zero() {
				now.saturating_add(period.saturating_sub(block_after_last_session))
			} else {
				// this branch happens when the session is already rotated or will rotate in this
				// block (depending on being called before or after `session::on_initialize`). Here,
				// we assume the latter, namely that this is called after `session::on_initialize`,
				// and thus we add period to it as well.
				now + period
			}
		} else {
			offset
		};

		// Weight note: `estimate_next_session_rotation` has no storage reads and trivial
		// computational overhead. There should be no risk to the chain having this weight value be
		// zero for now. However, this value of zero was not properly calculated, and so it would be
		// reasonable to come back here and properly calculate the weight of this function.
		(Some(next_session), Zero::zero())
	}
}

/// A trait for managing creation of new validator set.
pub trait SessionManager<ValidatorId> {
	/// Plan a new session, and optionally provide the new validator set.
	///
	/// Even if the validator-set is the same as before, if any underlying economic conditions have
	/// changed (i.e. stake-weights), the new validator set must be returned. This is necessary for
	/// consensus engines making use of the session pallet to issue a validator-set change so
	/// misbehavior can be provably associated with the new economic conditions as opposed to the
	/// old. The returned validator set, if any, will not be applied until `new_index`. `new_index`
	/// is strictly greater than from previous call.
	///
	/// The first session start at index 0.
	///
	/// `new_session(session)` is guaranteed to be called before `end_session(session-1)`. In other
	/// words, a new session must always be planned before an ongoing one can be finished.
	fn new_session(new_index: SessionIndex) -> Option<Vec<ValidatorId>>;
	/// Same as `new_session`, but it this should only be called at genesis.
	///
	/// The session manager might decide to treat this in a different way. Default impl is simply
	/// using [`new_session`](Self::new_session).
	fn new_session_genesis(new_index: SessionIndex) -> Option<Vec<ValidatorId>> {
		Self::new_session(new_index)
	}
	/// End the session.
	///
	/// Because the session pallet can queue validator set the ending session can be lower than the
	/// last new session index.
	fn end_session(end_index: SessionIndex);
	/// Start an already planned session.
	///
	/// The session start to be used for validation.
	fn start_session(start_index: SessionIndex);
}

impl<A> SessionManager<A> for () {
	fn new_session(_: SessionIndex) -> Option<Vec<A>> {
		None
	}
	fn start_session(_: SessionIndex) {}
	fn end_session(_: SessionIndex) {}
}

/// Handler for session life cycle events.
pub trait SessionHandler<ValidatorId> {
	/// All the key type ids this session handler can process.
	///
	/// The order must be the same as it expects them in
	/// [`on_new_session`](Self::on_new_session<Ks>) and
	/// [`on_genesis_session`](Self::on_genesis_session<Ks>).
	const KEY_TYPE_IDS: &'static [KeyTypeId];

	/// The given validator set will be used for the genesis session.
	/// It is guaranteed that the given validator set will also be used
	/// for the second session, therefore the first call to `on_new_session`
	/// should provide the same validator set.
	fn on_genesis_session<Ks: OpaqueKeys>(validators: &[(ValidatorId, Ks)]);

	/// Session set has changed; act appropriately. Note that this can be called
	/// before initialization of your pallet.
	///
	/// `changed` is true whenever any of the session keys or underlying economic
	/// identities or weightings behind those keys has changed.
	fn on_new_session<Ks: OpaqueKeys>(
		changed: bool,
		validators: &[(ValidatorId, Ks)],
		queued_validators: &[(ValidatorId, Ks)],
	);

	/// A notification for end of the session.
	///
	/// Note it is triggered before any [`SessionManager::end_session`] handlers,
	/// so we can still affect the validator set.
	fn on_before_session_ending() {}

	/// A validator got disabled. Act accordingly until a new session begins.
	fn on_disabled(validator_index: u32);
}

#[impl_trait_for_tuples::impl_for_tuples(1, 30)]
#[tuple_types_custom_trait_bound(OneSessionHandler<AId>)]
impl<AId> SessionHandler<AId> for Tuple {
	for_tuples!(
		const KEY_TYPE_IDS: &'static [KeyTypeId] = &[ #( <Tuple::Key as RuntimeAppPublic>::ID ),* ];
	);

	fn on_genesis_session<Ks: OpaqueKeys>(validators: &[(AId, Ks)]) {
		for_tuples!(
			#(
				let our_keys: Box<dyn Iterator<Item=_>> = Box::new(validators.iter()
					.map(|k| (&k.0, k.1.get::<Tuple::Key>(<Tuple::Key as RuntimeAppPublic>::ID)
						.unwrap_or_default())));

				Tuple::on_genesis_session(our_keys);
			)*
		)
	}

	fn on_new_session<Ks: OpaqueKeys>(
		changed: bool,
		validators: &[(AId, Ks)],
		queued_validators: &[(AId, Ks)],
	) {
		for_tuples!(
			#(
				let our_keys: Box<dyn Iterator<Item=_>> = Box::new(validators.iter()
					.map(|k| (&k.0, k.1.get::<Tuple::Key>(<Tuple::Key as RuntimeAppPublic>::ID)
						.unwrap_or_default())));
				let queued_keys: Box<dyn Iterator<Item=_>> = Box::new(queued_validators.iter()
					.map(|k| (&k.0, k.1.get::<Tuple::Key>(<Tuple::Key as RuntimeAppPublic>::ID)
						.unwrap_or_default())));
				Tuple::on_new_session(changed, our_keys, queued_keys);
			)*
		)
	}

	fn on_before_session_ending() {
		for_tuples!( #( Tuple::on_before_session_ending(); )* )
	}

	fn on_disabled(i: u32) {
		for_tuples!( #( Tuple::on_disabled(i); )* )
	}
}

/// `SessionHandler` for tests that use `UintAuthorityId` as `Keys`.
pub struct TestSessionHandler;
impl<AId> SessionHandler<AId> for TestSessionHandler {
	const KEY_TYPE_IDS: &'static [KeyTypeId] = &[sp_runtime::key_types::DUMMY];
	fn on_genesis_session<Ks: OpaqueKeys>(_: &[(AId, Ks)]) {}
	fn on_new_session<Ks: OpaqueKeys>(_: bool, _: &[(AId, Ks)], _: &[(AId, Ks)]) {}
	fn on_before_session_ending() {}
	fn on_disabled(_: u32) {}
}

#[frame_support::pallet]
pub mod pallet {
	use super::*;
	use frame_support::pallet_prelude::*;
	use frame_system::pallet_prelude::*;

	/// The current storage version.
	const STORAGE_VERSION: StorageVersion = StorageVersion::new(0);

	#[pallet::pallet]
	#[pallet::generate_store(pub(super) trait Store)]
	#[pallet::storage_version(STORAGE_VERSION)]
	pub struct Pallet<T>(_);

	#[pallet::config]
	pub trait Config: frame_system::Config {
		/// The overarching event type.
		type Event: From<Event> + IsType<<Self as frame_system::Config>::Event>;

		/// A stable ID for a validator.
		type ValidatorId: Member
			+ Parameter
			+ MaybeSerializeDeserialize
			+ MaxEncodedLen
			+ TryFrom<Self::AccountId>;

		/// A conversion from account ID to validator ID.
		///
		/// Its cost must be at most one storage read.
		type ValidatorIdOf: Convert<Self::AccountId, Option<Self::ValidatorId>>;

		/// Indicator for when to end the session.
		type ShouldEndSession: ShouldEndSession<Self::BlockNumber>;

		/// Something that can predict the next session rotation. This should typically come from
		/// the same logical unit that provides [`ShouldEndSession`], yet, it gives a best effort
		/// estimate. It is helpful to implement [`EstimateNextNewSession`].
		type NextSessionRotation: EstimateNextSessionRotation<Self::BlockNumber>;

		/// Handler for managing new session.
		type SessionManager: SessionManager<Self::ValidatorId>;

		/// Handler when a session has changed.
		type SessionHandler: SessionHandler<Self::ValidatorId>;

		/// The keys.
		type Keys: OpaqueKeys + Member + Parameter + Default + MaybeSerializeDeserialize;

		/// Weight information for extrinsics in this pallet.
		type WeightInfo: WeightInfo;
	}

	#[pallet::genesis_config]
	pub struct GenesisConfig<T: Config> {
		pub keys: Vec<(T::AccountId, T::ValidatorId, T::Keys)>,
	}

	#[cfg(feature = "std")]
	impl<T: Config> Default for GenesisConfig<T> {
		fn default() -> Self {
			Self { keys: Default::default() }
		}
	}

	#[pallet::genesis_build]
	impl<T: Config> GenesisBuild<T> for GenesisConfig<T> {
		fn build(&self) {
			if T::SessionHandler::KEY_TYPE_IDS.len() != T::Keys::key_ids().len() {
				panic!("Number of keys in session handler and session keys does not match");
			}

			T::SessionHandler::KEY_TYPE_IDS
				.iter()
				.zip(T::Keys::key_ids())
				.enumerate()
				.for_each(|(i, (sk, kk))| {
					if sk != kk {
						panic!(
							"Session handler and session key expect different key type at index: {}",
							i,
						);
					}
				});

			for (account, val, keys) in self.keys.iter().cloned() {
				<Pallet<T>>::inner_set_keys(&val, keys)
					.expect("genesis config must not contain duplicates; qed");
				if frame_system::Pallet::<T>::inc_consumers(&account).is_err() {
					// This will leak a provider reference, however it only happens once (at
					// genesis) so it's really not a big deal and we assume that the user wants to
					// do this since it's the only way a non-endowed account can contain a session
					// key.
					frame_system::Pallet::<T>::inc_providers(&account);
				}
			}

<<<<<<< HEAD
			let initial_validators_0 = T::SessionManager::new_session_genesis(0)
				.unwrap_or_else(|| {
					log::warn!(target: "runtime::session", "No initial validator provided by \
					`SessionManager`, use session config keys to generate initial validator set.");
					config.keys.iter().map(|x| x.1.clone()).collect()
=======
			let initial_validators_0 =
				T::SessionManager::new_session_genesis(0).unwrap_or_else(|| {
					frame_support::print(
						"No initial validator provided by `SessionManager`, use \
						session config keys to generate initial validator set.",
					);
					self.keys.iter().map(|x| x.1.clone()).collect()
>>>>>>> 6d09a45c
				});
			assert!(
				!initial_validators_0.is_empty(),
				"Empty validator set for session 0 in genesis block!"
			);

			let initial_validators_1 = T::SessionManager::new_session_genesis(1)
				.unwrap_or_else(|| initial_validators_0.clone());
			assert!(
				!initial_validators_1.is_empty(),
				"Empty validator set for session 1 in genesis block!"
			);

			let queued_keys: Vec<_> = initial_validators_1
				.iter()
				.cloned()
				.map(|v| (v.clone(), <Pallet<T>>::load_keys(&v).unwrap_or_default()))
				.collect();

			// Tell everyone about the genesis session keys
			T::SessionHandler::on_genesis_session::<T::Keys>(&queued_keys);

			<Validators<T>>::put(initial_validators_0);
			<QueuedKeys<T>>::put(queued_keys);

			T::SessionManager::start_session(0);
		}
	}

	/// The current set of validators.
	#[pallet::storage]
	#[pallet::getter(fn validators)]
	pub type Validators<T: Config> = StorageValue<_, Vec<T::ValidatorId>, ValueQuery>;

	/// Current index of the session.
	#[pallet::storage]
	#[pallet::getter(fn current_index)]
	pub type CurrentIndex<T> = StorageValue<_, SessionIndex, ValueQuery>;

	/// True if the underlying economic identities or weighting behind the validators
	/// has changed in the queued validator set.
	#[pallet::storage]
	pub type QueuedChanged<T> = StorageValue<_, bool, ValueQuery>;

	/// The queued keys for the next session. When the next session begins, these keys
	/// will be used to determine the validator's session keys.
	#[pallet::storage]
	#[pallet::getter(fn queued_keys)]
	pub type QueuedKeys<T: Config> = StorageValue<_, Vec<(T::ValidatorId, T::Keys)>, ValueQuery>;

	/// Indices of disabled validators.
	///
	/// The vec is always kept sorted so that we can find whether a given validator is
	/// disabled using binary search. It gets cleared when `on_session_ending` returns
	/// a new set of identities.
	#[pallet::storage]
	#[pallet::getter(fn disabled_validators)]
	pub type DisabledValidators<T> = StorageValue<_, Vec<u32>, ValueQuery>;

	/// The next session keys for a validator.
	#[pallet::storage]
	pub type NextKeys<T: Config> =
		StorageMap<_, Twox64Concat, T::ValidatorId, T::Keys, OptionQuery>;

	/// The owner of a key. The key is the `KeyTypeId` + the encoded key.
	#[pallet::storage]
	pub type KeyOwner<T: Config> =
		StorageMap<_, Twox64Concat, (KeyTypeId, Vec<u8>), T::ValidatorId, OptionQuery>;

	#[pallet::event]
	#[pallet::generate_deposit(pub(super) fn deposit_event)]
	pub enum Event {
		/// New session has happened. Note that the argument is the session index, not the
		/// block number as the type might suggest.
		NewSession { session_index: SessionIndex },
	}

	/// Old name generated by `decl_event`.
	#[deprecated(note = "use `Event` instead")]
	pub type RawEvent = Event;

	/// Error for the session pallet.
	#[pallet::error]
	pub enum Error<T> {
		/// Invalid ownership proof.
		InvalidProof,
		/// No associated validator ID for account.
		NoAssociatedValidatorId,
		/// Registered duplicate key.
		DuplicatedKey,
		/// No keys are associated with this account.
		NoKeys,
		/// Key setting account is not live, so it's impossible to associate keys.
		NoAccount,
	}

	#[pallet::hooks]
	impl<T: Config> Hooks<BlockNumberFor<T>> for Pallet<T> {
		/// Called when a block is initialized. Will rotate session if it is the last
		/// block of the current session.
		fn on_initialize(n: T::BlockNumber) -> Weight {
			if T::ShouldEndSession::should_end_session(n) {
				Self::rotate_session();
				T::BlockWeights::get().max_block
			} else {
				// NOTE: the non-database part of the weight for `should_end_session(n)` is
				// included as weight for empty block, the database part is expected to be in
				// cache.
				0
			}
		}
	}

	#[pallet::call]
	impl<T: Config> Pallet<T> {
		/// Sets the session key(s) of the function caller to `keys`.
		/// Allows an account to set its session key prior to becoming a validator.
		/// This doesn't take effect until the next session.
		///
		/// The dispatch origin of this function must be signed.
		///
		/// # <weight>
		/// - Complexity: `O(1)`. Actual cost depends on the number of length of
		///   `T::Keys::key_ids()` which is fixed.
		/// - DbReads: `origin account`, `T::ValidatorIdOf`, `NextKeys`
		/// - DbWrites: `origin account`, `NextKeys`
		/// - DbReads per key id: `KeyOwner`
		/// - DbWrites per key id: `KeyOwner`
		/// # </weight>
		#[pallet::weight(T::WeightInfo::set_keys())]
		pub fn set_keys(origin: OriginFor<T>, keys: T::Keys, proof: Vec<u8>) -> DispatchResult {
			let who = ensure_signed(origin)?;
			ensure!(keys.ownership_proof_is_valid(&proof), Error::<T>::InvalidProof);

			Self::do_set_keys(&who, keys)?;
			Ok(())
		}

		/// Removes any session key(s) of the function caller.
		///
		/// This doesn't take effect until the next session.
		///
		/// The dispatch origin of this function must be Signed and the account must be either be
		/// convertible to a validator ID using the chain's typical addressing system (this usually
		/// means being a controller account) or directly convertible into a validator ID (which
		/// usually means being a stash account).
		///
		/// # <weight>
		/// - Complexity: `O(1)` in number of key types. Actual cost depends on the number of length
		///   of `T::Keys::key_ids()` which is fixed.
		/// - DbReads: `T::ValidatorIdOf`, `NextKeys`, `origin account`
		/// - DbWrites: `NextKeys`, `origin account`
		/// - DbWrites per key id: `KeyOwner`
		/// # </weight>
		#[pallet::weight(T::WeightInfo::purge_keys())]
		pub fn purge_keys(origin: OriginFor<T>) -> DispatchResult {
			let who = ensure_signed(origin)?;
			Self::do_purge_keys(&who)?;
			Ok(())
		}
	}
}

impl<T: Config> Pallet<T> {
	/// Move on to next session. Register new validator set and session keys. Changes to the
	/// validator set have a session of delay to take effect. This allows for equivocation
	/// punishment after a fork.
	pub fn rotate_session() {
		let session_index = <CurrentIndex<T>>::get();
		log::trace!(target: "runtime::session", "rotating session {:?}", session_index);

		let changed = <QueuedChanged<T>>::get();

		// Inform the session handlers that a session is going to end.
		T::SessionHandler::on_before_session_ending();
		T::SessionManager::end_session(session_index);

		// Get queued session keys and validators.
		let session_keys = <QueuedKeys<T>>::get();
		let validators =
			session_keys.iter().map(|(validator, _)| validator.clone()).collect::<Vec<_>>();
		<Validators<T>>::put(&validators);

		if changed {
			// reset disabled validators
			<DisabledValidators<T>>::take();
		}

		// Increment session index.
		let session_index = session_index + 1;
		<CurrentIndex<T>>::put(session_index);

		T::SessionManager::start_session(session_index);

		// Get next validator set.
		let maybe_next_validators = T::SessionManager::new_session(session_index + 1);
		let (next_validators, next_identities_changed) =
			if let Some(validators) = maybe_next_validators {
				// NOTE: as per the documentation on `OnSessionEnding`, we consider
				// the validator set as having changed even if the validators are the
				// same as before, as underlying economic conditions may have changed.
				(validators, true)
			} else {
				(<Validators<T>>::get(), false)
			};

		// Queue next session keys.
		let (queued_amalgamated, next_changed) = {
			// until we are certain there has been a change, iterate the prior
			// validators along with the current and check for changes
			let mut changed = next_identities_changed;

			let mut now_session_keys = session_keys.iter();
			let mut check_next_changed = |keys: &T::Keys| {
				if changed {
					return
				}
				// since a new validator set always leads to `changed` starting
				// as true, we can ensure that `now_session_keys` and `next_validators`
				// have the same length. this function is called once per iteration.
				if let Some(&(_, ref old_keys)) = now_session_keys.next() {
					if old_keys != keys {
						changed = true;
						return
					}
				}
			};
			let queued_amalgamated = next_validators
				.into_iter()
				.map(|a| {
					let k = Self::load_keys(&a).unwrap_or_default();
					check_next_changed(&k);
					(a, k)
				})
				.collect::<Vec<_>>();

			(queued_amalgamated, changed)
		};

		<QueuedKeys<T>>::put(queued_amalgamated.clone());
		<QueuedChanged<T>>::put(next_changed);

		// Record that this happened.
		Self::deposit_event(Event::NewSession { session_index });

		// Tell everyone about the new session keys.
		T::SessionHandler::on_new_session::<T::Keys>(changed, &session_keys, &queued_amalgamated);
	}

	/// Disable the validator of index `i`, returns `false` if the validator was already disabled.
	pub fn disable_index(i: u32) -> bool {
		if i >= Validators::<T>::decode_len().unwrap_or(0) as u32 {
			return false
		}

		<DisabledValidators<T>>::mutate(|disabled| {
			if let Err(index) = disabled.binary_search(&i) {
				disabled.insert(index, i);
				T::SessionHandler::on_disabled(i);
				return true
			}

			false
		})
	}

	/// Disable the validator identified by `c`. (If using with the staking pallet,
	/// this would be their *stash* account.)
	///
	/// Returns `false` either if the validator could not be found or it was already
	/// disabled.
	pub fn disable(c: &T::ValidatorId) -> bool {
		Self::validators()
			.iter()
			.position(|i| i == c)
			.map(|i| Self::disable_index(i as u32))
			.unwrap_or(false)
	}

	/// Upgrade the key type from some old type to a new type. Supports adding
	/// and removing key types.
	///
	/// This function should be used with extreme care and only during an
	/// `on_runtime_upgrade` block. Misuse of this function can put your blockchain
	/// into an unrecoverable state.
	///
	/// Care should be taken that the raw versions of the
	/// added keys are unique for every `ValidatorId, KeyTypeId` combination.
	/// This is an invariant that the session pallet typically maintains internally.
	///
	/// As the actual values of the keys are typically not known at runtime upgrade,
	/// it's recommended to initialize the keys to a (unique) dummy value with the expectation
	/// that all validators should invoke `set_keys` before those keys are actually
	/// required.
	pub fn upgrade_keys<Old, F>(upgrade: F)
	where
		Old: OpaqueKeys + Member + Decode,
		F: Fn(T::ValidatorId, Old) -> T::Keys,
	{
		let old_ids = Old::key_ids();
		let new_ids = T::Keys::key_ids();

		// Translate NextKeys, and key ownership relations at the same time.
		<NextKeys<T>>::translate::<Old, _>(|val, old_keys| {
			// Clear all key ownership relations. Typically the overlap should
			// stay the same, but no guarantees by the upgrade function.
			for i in old_ids.iter() {
				Self::clear_key_owner(*i, old_keys.get_raw(*i));
			}

			let new_keys = upgrade(val.clone(), old_keys);

			// And now set the new ones.
			for i in new_ids.iter() {
				Self::put_key_owner(*i, new_keys.get_raw(*i), &val);
			}

			Some(new_keys)
		});

		let _ = <QueuedKeys<T>>::translate::<Vec<(T::ValidatorId, Old)>, _>(|k| {
			k.map(|k| {
				k.into_iter()
					.map(|(val, old_keys)| (val.clone(), upgrade(val, old_keys)))
					.collect::<Vec<_>>()
			})
		});
	}

	/// Perform the set_key operation, checking for duplicates. Does not set `Changed`.
	///
	/// This ensures that the reference counter in system is incremented appropriately and as such
	/// must accept an account ID, rather than a validator ID.
	fn do_set_keys(account: &T::AccountId, keys: T::Keys) -> DispatchResult {
		let who = T::ValidatorIdOf::convert(account.clone())
			.ok_or(Error::<T>::NoAssociatedValidatorId)?;

		ensure!(frame_system::Pallet::<T>::can_inc_consumer(&account), Error::<T>::NoAccount);
		let old_keys = Self::inner_set_keys(&who, keys)?;
		if old_keys.is_none() {
			let assertion = frame_system::Pallet::<T>::inc_consumers(&account).is_ok();
			debug_assert!(assertion, "can_inc_consumer() returned true; no change since; qed");
		}

		Ok(())
	}

	/// Perform the set_key operation, checking for duplicates. Does not set `Changed`.
	///
	/// The old keys for this validator are returned, or `None` if there were none.
	///
	/// This does not ensure that the reference counter in system is incremented appropriately, it
	/// must be done by the caller or the keys will be leaked in storage.
	fn inner_set_keys(
		who: &T::ValidatorId,
		keys: T::Keys,
	) -> Result<Option<T::Keys>, DispatchError> {
		let old_keys = Self::load_keys(who);

		for id in T::Keys::key_ids() {
			let key = keys.get_raw(*id);

			// ensure keys are without duplication.
			ensure!(
				Self::key_owner(*id, key).map_or(true, |owner| &owner == who),
				Error::<T>::DuplicatedKey,
			);
		}

		for id in T::Keys::key_ids() {
			let key = keys.get_raw(*id);

			if let Some(old) = old_keys.as_ref().map(|k| k.get_raw(*id)) {
				if key == old {
					continue
				}

				Self::clear_key_owner(*id, old);
			}

			Self::put_key_owner(*id, key, who);
		}

		Self::put_keys(who, &keys);
		Ok(old_keys)
	}

	fn do_purge_keys(account: &T::AccountId) -> DispatchResult {
		let who = T::ValidatorIdOf::convert(account.clone())
			// `purge_keys` may not have a controller-stash pair any more. If so then we expect the
			// stash account to be passed in directly and convert that to a `ValidatorId` using the
			// `TryFrom` trait if supported.
			.or_else(|| T::ValidatorId::try_from(account.clone()).ok())
			.ok_or(Error::<T>::NoAssociatedValidatorId)?;

		let old_keys = Self::take_keys(&who).ok_or(Error::<T>::NoKeys)?;
		for id in T::Keys::key_ids() {
			let key_data = old_keys.get_raw(*id);
			Self::clear_key_owner(*id, key_data);
		}
		frame_system::Pallet::<T>::dec_consumers(&account);

		Ok(())
	}

	fn load_keys(v: &T::ValidatorId) -> Option<T::Keys> {
		<NextKeys<T>>::get(v)
	}

	fn take_keys(v: &T::ValidatorId) -> Option<T::Keys> {
		<NextKeys<T>>::take(v)
	}

	fn put_keys(v: &T::ValidatorId, keys: &T::Keys) {
		<NextKeys<T>>::insert(v, keys);
	}

	/// Query the owner of a session key by returning the owner's validator ID.
	pub fn key_owner(id: KeyTypeId, key_data: &[u8]) -> Option<T::ValidatorId> {
		<KeyOwner<T>>::get((id, key_data))
	}

	fn put_key_owner(id: KeyTypeId, key_data: &[u8], v: &T::ValidatorId) {
		<KeyOwner<T>>::insert((id, key_data), v)
	}

	fn clear_key_owner(id: KeyTypeId, key_data: &[u8]) {
		<KeyOwner<T>>::remove((id, key_data));
	}
}

impl<T: Config> ValidatorRegistration<T::ValidatorId> for Pallet<T> {
	fn is_registered(id: &T::ValidatorId) -> bool {
		Self::load_keys(id).is_some()
	}
}

impl<T: Config> ValidatorSet<T::AccountId> for Pallet<T> {
	type ValidatorId = T::ValidatorId;
	type ValidatorIdOf = T::ValidatorIdOf;

	fn session_index() -> sp_staking::SessionIndex {
		Pallet::<T>::current_index()
	}

	fn validators() -> Vec<Self::ValidatorId> {
		Pallet::<T>::validators()
	}
}

impl<T: Config> EstimateNextNewSession<T::BlockNumber> for Pallet<T> {
	fn average_session_length() -> T::BlockNumber {
		T::NextSessionRotation::average_session_length()
	}

	/// This session pallet always calls new_session and next_session at the same time, hence we
	/// do a simple proxy and pass the function to next rotation.
	fn estimate_next_new_session(now: T::BlockNumber) -> (Option<T::BlockNumber>, Weight) {
		T::NextSessionRotation::estimate_next_session_rotation(now)
	}
}

impl<T: Config> frame_support::traits::DisabledValidators for Pallet<T> {
	fn is_disabled(index: u32) -> bool {
		<Pallet<T>>::disabled_validators().binary_search(&index).is_ok()
	}
}

/// Wraps the author-scraping logic for consensus engines that can recover
/// the canonical index of an author. This then transforms it into the
/// registering account-ID of that session key index.
pub struct FindAccountFromAuthorIndex<T, Inner>(sp_std::marker::PhantomData<(T, Inner)>);

impl<T: Config, Inner: FindAuthor<u32>> FindAuthor<T::ValidatorId>
	for FindAccountFromAuthorIndex<T, Inner>
{
	fn find_author<'a, I>(digests: I) -> Option<T::ValidatorId>
	where
		I: 'a + IntoIterator<Item = (ConsensusEngineId, &'a [u8])>,
	{
		let i = Inner::find_author(digests)?;

		let validators = <Pallet<T>>::validators();
		validators.get(i as usize).map(|k| k.clone())
	}
}<|MERGE_RESOLUTION|>--- conflicted
+++ resolved
@@ -453,21 +453,11 @@
 				}
 			}
 
-<<<<<<< HEAD
-			let initial_validators_0 = T::SessionManager::new_session_genesis(0)
-				.unwrap_or_else(|| {
+			let initial_validators_0 =
+				T::SessionManager::new_session_genesis(0).unwrap_or_else(|| {
 					log::warn!(target: "runtime::session", "No initial validator provided by \
 					`SessionManager`, use session config keys to generate initial validator set.");
-					config.keys.iter().map(|x| x.1.clone()).collect()
-=======
-			let initial_validators_0 =
-				T::SessionManager::new_session_genesis(0).unwrap_or_else(|| {
-					frame_support::print(
-						"No initial validator provided by `SessionManager`, use \
-						session config keys to generate initial validator set.",
-					);
 					self.keys.iter().map(|x| x.1.clone()).collect()
->>>>>>> 6d09a45c
 				});
 			assert!(
 				!initial_validators_0.is_empty(),
